/*
 *    This file is part of CasADi.
 *
 *    CasADi -- A symbolic framework for dynamic optimization.
 *    Copyright (C) 2010 by Joel Andersson, Moritz Diehl, K.U.Leuven. All rights reserved.
 *
 *    CasADi is free software; you can redistribute it and/or
 *    modify it under the terms of the GNU Lesser General Public
 *    License as published by the Free Software Foundation; either
 *    version 3 of the License, or (at your option) any later version.
 *
 *    CasADi is distributed in the hope that it will be useful,
 *    but WITHOUT ANY WARRANTY; without even the implied warranty of
 *    MERCHANTABILITY or FITNESS FOR A PARTICULAR PURPOSE.  See the GNU
 *    Lesser General Public License for more details.
 *
 *    You should have received a copy of the GNU Lesser General Public
 *    License along with CasADi; if not, write to the Free Software
 *    Foundation, Inc., 51 Franklin Street, Fifth Floor, Boston, MA  02110-1301  USA
 *
 */

#include "scpgen_internal.hpp"
#include "symbolic/casadi.hpp"
#include <ctime>
#include <iomanip>
#include <fstream>
#include <cmath>
#include <cfloat>

#ifdef WITH_DL 
#include <cstdlib>
#endif // WITH_DL 

using namespace std;
namespace CasADi{

SCPgenInternal::SCPgenInternal(const FX& F, const FX& G, const FX& H, const FX& J) : NLPSolverInternal(F,G,H,J){
  casadi_warning("SCPgen is under development");
  addOption("qp_solver",         OT_QPSOLVER,   GenericType(),    "The QP solver to be used by the SQP method");
  addOption("qp_solver_options", OT_DICTIONARY, GenericType(),    "Options to be passed to the QP solver");
  addOption("hessian_approximation", OT_STRING, "limited-memory", "limited-memory|exact");
  addOption("maxiter",           OT_INTEGER,      50,             "Maximum number of SQP iterations");
  addOption("maxiter_ls",        OT_INTEGER,       1,             "Maximum number of linesearch iterations");
  addOption("tol_pr",            OT_REAL,       1e-6,             "Stopping criterion for primal infeasibility");
  addOption("tol_du",            OT_REAL,       1e-6,             "Stopping criterion for dual infeasability");
  addOption("tol_reg",           OT_REAL,       1e-11,            "Stopping criterion for regularization");
  addOption("tol_pr_step",       OT_REAL,       1e-6,             "Stopping criterion for the step size");
  addOption("c1",                OT_REAL,       1e-4,             "Armijo condition, coefficient of decrease in merit");
  addOption("beta",              OT_REAL,       0.8,              "Line-search parameter, restoration factor of stepsize");
  addOption("merit_memsize",     OT_INTEGER,      4,              "Size of memory to store history of merit function values");
  addOption("merit_start",       OT_REAL,      1e-8,              "Lower bound for the merit function parameter");
  addOption("lbfgs_memory",      OT_INTEGER,     10,              "Size of L-BFGS memory.");
  addOption("regularize",        OT_BOOLEAN,  false,              "Automatic regularization of Lagrange Hessian.");
  addOption("print_header",      OT_BOOLEAN,   true,              "Print the header with problem statistics");
  addOption("codegen",           OT_BOOLEAN,  false,              "C-code generation");
  addOption("reg_threshold",     OT_REAL,      1e-8,              "Threshold for the regularization.");
  addOption("name_x",      OT_STRINGVECTOR,  GenericType(),       "Names of the variables.");
  addOption("print_x",           OT_INTEGERVECTOR,  GenericType(), "Which variables to print.");
  addOption("compiler",          OT_STRING,    "gcc -fPIC -O2",    "Compiler command to be used for compiling generated code");
  addOption("print_time",        OT_BOOLEAN, true,                 "Print information about execution time");
  
  // Monitors
  addOption("monitor",      OT_STRINGVECTOR, GenericType(),  "", "eval_f|eval_g|eval_jac_g|eval_grad_f|eval_h|qp|dx", true);
}


SCPgenInternal::~SCPgenInternal(){
}

void SCPgenInternal::init(){
  // Call the init method of the base class
  NLPSolverInternal::init();
    
  // Read options
  maxiter_ = getOption("maxiter");
  maxiter_ls_ = getOption("maxiter_ls");
  c1_ = getOption("c1");
  beta_ = getOption("beta");
  lbfgs_memory_ = getOption("lbfgs_memory");
  tol_pr_ = getOption("tol_pr");
  tol_du_ = getOption("tol_du");
  tol_reg_ = getOption("tol_reg");
  regularize_ = getOption("regularize");
  codegen_ = getOption("codegen");
  reg_threshold_ = getOption("reg_threshold");
  print_time_ = getOption("print_time");
  tol_pr_step_ = getOption("tol_pr_step");
  merit_memsize_ = getOption("merit_memsize");
  merit_start_ = getOption("merit_start");

  // Name the components
  if(hasSetOption("name_x")){
    name_x_ = getOption("name_x");
    casadi_assert(name_x_.size()==nx_);
  } else {
    stringstream ss;
    name_x_.resize(nx_);
    for(int i=0; i<nx_; ++i){
      ss.str(string());
      ss << "x" << i;
      name_x_[i] = ss.str();
    }
  }

  // Components to print
  if(hasSetOption("print_x")){
    print_x_ = getOption("print_x");
  } else {
    print_x_.resize(0);
  }

  //  if(getOption("hessian_approximation")=="exact")
  //    hess_mode_ = HESS_EXACT;
  //  else if(getOption("hessian_approximation")=="limited-memory")
  //    hess_mode_ = HESS_BFGS;
   
  //  if (hess_mode_== HESS_EXACT && H_.isNull()) {
  //    if (!getOption("generate_hessian")){
  //      casadi_error("SCPgenInternal::evaluate: you set option 'hessian_approximation' to 'exact', but no hessian was supplied. Try with option \"generate_hessian\".");
  //   }
  //  }
  
  //  // If the Hessian is generated, we use exact approximation by default
  //  if (bool(getOption("generate_hessian"))){
  //    setOption("hessian_approximation", "exact");
  //  }

  // Form a function that calculates noth the objective and constraints
  casadi_assert(!F_.isNull() || !G_.isNull());
  casadi_assert(F_.isNull() || is_a<MXFunction>(F_));
  casadi_assert(G_.isNull() || is_a<MXFunction>(G_));
  MXFunction F = shared_cast<MXFunction>(F_);
  MXFunction G = shared_cast<MXFunction>(G_);
  
  // Get the expressions to be able to assemble the fg function below
  MX nlp_x, nlp_p = msym("p",0,1), nlp_f, nlp_g;
  if(F.isNull()){
    // Root-finding problem
    nlp_x = G.inputExpr(0);
    nlp_g = G.outputExpr(0);
    if(G.getNumInputs()>1){
      nlp_p = G.inputExpr(1);
    }
  } else {
    // Minimization problem
    nlp_x = F.inputExpr(0);
    nlp_f = F.outputExpr(0);
    if(F.getNumInputs()>1){
      nlp_p = F.inputExpr(1);
    }
    if(G.isNull()){
      nlp_g = MX::sparse(0,1);
    } else {
      nlp_g = G.outputExpr(0);
      if(G.getNumInputs()>F.getNumInputs()){
	nlp_p = G.inputExpr(1);
      }
    }
  }
  
  vector<MX> fg_in;
  fg_in.push_back(nlp_x);
  fg_in.push_back(nlp_p);

  vector<MX> fg_out;
  fg_out.push_back(nlp_f);
  fg_out.push_back(nlp_g);

  MXFunction fg(fg_in,fg_out);
  fg.init();
  
  if(codegen_){
#ifdef WITH_DL 
    // Make sure that command processor is available
    int flag = system(static_cast<const char*>(0));
    casadi_assert_message(flag!=0, "No command procesor available");
#else // WITH_DL 
    casadi_error("Codegen in SCPgen requires CasADi to be compiled with option \"WITH_DL\" enabled");
#endif // WITH_DL 
  }

  // Generate lifting functions
  MXFunction vdef_fcn, vinit_fcn;
  fg.generateLiftingFunctions(vdef_fcn,vinit_fcn);
  vdef_fcn.init();
  vinit_fcn.init();
  vinit_fcn_ = vinit_fcn;

  // Extract the expressions
  vector<MX> vdef_in = vdef_fcn.inputExpr();
  vector<MX> vdef_out = vdef_fcn.outputExpr();

  // Get the dimensions
  x_ = vdef_in.at(0);
  p_ = vdef_in.at(1);
  v_.resize(vdef_in.size()-2);
  for(int i=0; i<v_.size(); ++i){
    v_[i].v = vdef_in.at(i+2);
    v_[i].v_def = vdef_out.at(i+2);
    v_[i].n = v_[i].v.size();
  }

  // Allocate memory
<<<<<<< HEAD
  lbu_.resize(nx_,-numeric_limits<double>::infinity());
  ubu_.resize(nx_, numeric_limits<double>::infinity());
  lbg_.resize(ng_,-numeric_limits<double>::infinity());
  ubg_.resize(ng_, numeric_limits<double>::infinity());
  g_.resize(ng_, numeric_limits<double>::quiet_NaN());
  if(!gauss_newton_){
    lambda_g_.resize(ng_,0);
    dlambda_g_.resize(ng_,0);
=======
  x_lb_.resize(nx_,-numeric_limits<double>::infinity());
  x_ub_.resize(nx_, numeric_limits<double>::infinity());
  g_lb_.resize(ng_,-numeric_limits<double>::infinity());
  g_ub_.resize(ng_, numeric_limits<double>::infinity());
  g_.resize(ng_, numeric_limits<double>::quiet_NaN());
  if(!gauss_newton_){
    g_lam_.resize(ng_,0);
    g_dlam_.resize(ng_,0);
>>>>>>> 4f623633
  }
  qpH_times_du_.resize(nx_);
 
  x_init_.resize(nx_,0);
  x_opt_.resize(nx_,0);
  x_step_.resize(nx_,0);
  if(!gauss_newton_){
    x_lam_.resize(nx_,0);
    x_dlam_.resize(nx_,0);
  }

  for(vector<Var>::iterator it=v_.begin(); it!=v_.end(); ++it){
    it->init.resize(it->n,0);
    it->opt.resize(it->n,0);
    it->step.resize(it->n,0);
    if(!gauss_newton_){
      it->lam.resize(it->n,0);
      it->dlam.resize(it->n,0);
    }
  }

  // Line-search memory
  merit_mem_.resize(merit_memsize_);

  // Scalar objective function
  MX obj;

  // Multipliers
  MX g_lam, x_lam;

  // Definition of the lifted dual variables
  MX p_defL, gL_defL;

  if(gauss_newton_){    
    // Least square objective
    obj = inner_prod(vdef_out[0],vdef_out[0])/2;
    gL_defL = vdef_out[0];
    ngL_ = gL_defL.size();

  } else {
    // Scalar objective function
    obj = vdef_out[0];
    
    // Lagrange multipliers for the simple bounds on u and Lagrange multipliers corresponding to the definition of the dependent variables
    x_lam = msym("x_lam",x_.sparsity());
    stringstream ss;
    int i=0;
    for(vector<Var>::iterator it=v_.begin(); it!=v_.end(); ++it){
      ss.str(string());
      ss << "lam_x" << i++;
      it->v_lam = msym(ss.str(),it->v.sparsity());
    }
    
    // Lagrange multipliers for the nonlinear constraints
<<<<<<< HEAD
    lam_g = msym("lam_g",ng_);
=======
    g_lam = msym("g_lam",ng_);
>>>>>>> 4f623633

    if(verbose_){
      cout << "Allocated intermediate variables." << endl;
    }
   
    // Adjoint sweep to get the definitions of the lifted dual variables (Equation 3.8 in Albersmeyer2010)
    vector<vector<MX> > fseed,fsens,aseed(1),asens(1);
    aseed[0].push_back(1.0);
    aseed[0].push_back(g_lam);
    for(vector<Var>::iterator it=v_.begin(); it!=v_.end(); ++it){
      aseed[0].push_back(it->v_lam);
    }
    vdef_fcn.eval(vdef_in,vdef_out,fseed,fsens,aseed,asens,true);
    i=0;

    gL_defL = asens[0].at(i++);
    if(gL_defL.isNull()) gL_defL = MX(x_.sparsity()); // Needed?

    p_defL = asens[0].at(i++);
    if(p_defL.isNull()) p_defL = MX(p_.sparsity()); // Needed?

    for(vector<Var>::iterator it=v_.begin(); it!=v_.end(); ++it){
      it->v_defL = asens[0].at(i++);
      if(it->v_defL.isNull()){
        it->v_defL = MX(it->v.sparsity());
      }
    }

<<<<<<< HEAD
=======
    // Multipliers for the simple bounds
    gL_defL += x_lam;
>>>>>>> 4f623633
    ngL_ = nx_;

    if(verbose_){
      cout << "Generated the gradient of the Lagrangian." << endl;
    }
  }
  gL_.resize(ngL_, numeric_limits<double>::quiet_NaN());

  // Residual function

  // Inputs
  vector<MX> res_fcn_in;
  int n=0;
  res_fcn_in.push_back(x_);             res_x_ = n++;
  res_fcn_in.push_back(p_);             res_p_ = n++;
  for(vector<Var>::iterator it=v_.begin(); it!=v_.end(); ++it){
    res_fcn_in.push_back(it->v);        it->res_var = n++;
  }
  if(!gauss_newton_){
    res_fcn_in.push_back(g_lam);        res_g_lam_ = n++;
    res_fcn_in.push_back(x_lam);        res_x_lam_ = n++;
    for(vector<Var>::iterator it=v_.begin(); it!=v_.end(); ++it){
      res_fcn_in.push_back(it->v_lam);  it->res_lam = n++;
    }
  }

  // Outputs
  vector<MX> res_fcn_out;
  n=0;
  res_fcn_out.push_back(obj);                            res_obj_ = n++;
  res_fcn_out.push_back(gL_defL);                        res_gl_ = n++;
  res_fcn_out.push_back(vdef_out[1]);                    res_g_ = n++;
  res_fcn_out.push_back(p_defL);                         res_p_d_ = n++;
  for(vector<Var>::iterator it=v_.begin(); it!=v_.end(); ++it){
    res_fcn_out.push_back(it->v_def - it->v);             it->res_d = n++;
  }
    
  if(!gauss_newton_){
    for(vector<Var>::iterator it=v_.begin(); it!=v_.end(); ++it){
      res_fcn_out.push_back(it->v_defL - it->v_lam);     it->res_lam_d = n++;
    }
  }
 
  // Generate function
  MXFunction res_fcn(res_fcn_in,res_fcn_out);
  res_fcn.setOption("number_of_fwd_dir",0);
  res_fcn.setOption("number_of_adj_dir",0);
  res_fcn.init();
  if(verbose_){
    cout << "Generated residual function ( " << res_fcn.getAlgorithmSize() << " nodes)." << endl;
  }

  // Generate c code and load as DLL
  if(codegen_){
    dynamicCompilation(res_fcn,res_fcn_,"res_fcn","residual function");
  } else {
    res_fcn_ = res_fcn;
  }

  // Declare difference vector d and substitute out p and v
  stringstream ss;
  int i=0;
  for(vector<Var>::iterator it=v_.begin(); it!=v_.end(); ++it){
    ss.str(string());
    ss << "d" << i++;
    it->d = msym(ss.str(),it->v.sparsity());
    it->d_def = it->v_def - it->d;
  }

  // Declare difference vector lam_d and substitute out lam
  if(!gauss_newton_){
    int i=0;
    for(vector<Var>::iterator it=v_.begin(); it!=v_.end(); ++it){
      ss.str(string());
      ss << "d_lam" << i++;
      it->d_lam = msym(ss.str(),it->v.sparsity());
      it->d_defL = it->v_defL - it->d_lam;
    }
  }

  // Variables to be substituted and their definitions
  vector<MX> svar, sdef;
  for(vector<Var>::iterator it=v_.begin(); it!=v_.end(); ++it){
    svar.push_back(it->v);
    sdef.push_back(it->d_def);
  }
  if(!gauss_newton_){
    for(vector<Var>::reverse_iterator it=v_.rbegin(); it!=v_.rend(); ++it){
      svar.push_back(it->v_lam);
      sdef.push_back(it->d_defL);
    }
  }

  vector<MX> ex(4);
  ex[0] = obj;
  ex[1] = vdef_out[1];
  ex[2] = gL_defL;
  ex[3] = p_defL;

  substituteInPlace(svar, sdef, ex, false);
  i=0;
  for(vector<Var>::iterator it=v_.begin(); it!=v_.end(); ++it){
    it->d_def = sdef[i++];
  }
  if(!gauss_newton_){
    for(vector<Var>::reverse_iterator it=v_.rbegin(); it!=v_.rend(); ++it){
      it->d_defL = sdef[i++];
    }
  }

  MX obj_z = ex[0];
  MX g_z = ex[1];
  MX gL_z = ex[2];
  MX p_z = ex[3];
  
  // Modified function inputs
  vector<MX> mfcn_in;
  n=0;
  mfcn_in.push_back(p_);                               mod_p_ = n++;
  mfcn_in.push_back(x_);                               mod_x_ = n++;
  for(vector<Var>::iterator it=v_.begin(); it!=v_.end(); ++it){
    mfcn_in.push_back(it->d);                          it->mod_var = n++;
  }

  // Modified function outputs
  n=0;
  vector<MX> mfcn_out;  
  mfcn_out.push_back(g_z);                             mod_g_ = n++;
  
  // Constraint function
  MXFunction gfcn(mfcn_in,mfcn_out);
  gfcn.init();

  // Jacobian of the constraints
  MXFunction jac_fcn(mfcn_in,gfcn.jac(mod_x_,mod_g_));
  jac_fcn.init();
  log("Formed Jacobian of the constraints.");
  
  // Generate c code and load as DLL
  if(codegen_){
    dynamicCompilation(jac_fcn,jac_fcn_,"jac_fcn","Jacobian function");
  } else {
    jac_fcn_ = jac_fcn;
  }

  // Add multipliers to function inputs
  if(!gauss_newton_){
    n = mfcn_in.size();
    mfcn_in.push_back(g_lam);                          mod_g_lam_ = n++;
    mfcn_in.push_back(x_lam);                          mod_x_lam_ = n++;
    for(vector<Var>::iterator it=v_.begin(); it!=v_.end(); ++it){
      mfcn_in.push_back(it->d_lam);                    it->mod_lam = n++;
    }
  }

  // Add gradient of the Lagrangian
  n = mfcn_out.size();
  mfcn_out.push_back(obj_z);                           mod_obj_ = n++;
  mfcn_out.push_back(gL_z);                            mod_gl_ = n++;  
  
  // Lagrangian gradient function
  MXFunction lgrad(mfcn_in,mfcn_out);
  lgrad.init();
  
  // Hessian of the Lagrangian
  MXFunction hes_fcn(mfcn_in,lgrad.jac(mod_x_,mod_gl_,false,!gauss_newton_));
  hes_fcn.init();
  log("Formed Hessian of the Lagrangian.");

  if(codegen_){
    dynamicCompilation(hes_fcn,hes_fcn_,"hes_fcn","Hessian function");
  } else {
    hes_fcn_ = hes_fcn;
  }

  // Definition of intermediate variables
  n = mfcn_out.size();
  for(vector<Var>::iterator it=v_.begin(); it!=v_.end(); ++it){
    mfcn_out.push_back(it->d_def);         it->mod_def = n++;
    if(!gauss_newton_){
      mfcn_out.push_back(it->d_defL);      it->mod_defL = n++;
    }
  }

  // Modifier function
  MXFunction mfcn(mfcn_in,mfcn_out);
  mfcn.init();

  // Directional derivative of Z
  vector<vector<MX> > mfcn_fwdSeed(1,mfcn_in), mfcn_fwdSens(1,mfcn_out);
  vector<vector<MX> > mfcn_adjSeed,            mfcn_adjSens;

  // Linearization in the d-direction (see Equation (2.12) in Alberspeyer2010)
  fill(mfcn_fwdSeed[0].begin(),mfcn_fwdSeed[0].end(),MX());
  for(vector<Var>::iterator it=v_.begin(); it!=v_.end(); ++it){
    mfcn_fwdSeed[0][it->mod_var] = it->d;
    if(!gauss_newton_){
      mfcn_fwdSeed[0][it->mod_lam] = it->d_lam;
    }
  }
  mfcn.eval(mfcn_in,mfcn_out,mfcn_fwdSeed,mfcn_fwdSens,mfcn_adjSeed,mfcn_adjSens,true);
  
  // Vector(s) b in Lifted Newton
  MX b_obj = mfcn_fwdSens[0][mod_gl_];
  MX b_g = mfcn_fwdSens[0][mod_g_];
  
  // Make sure that the vectors are dense
  makeDense(b_obj);
  makeDense(b_g);
  
  // Tangent function
  vector<MX> tan_fcn_out;
  n=0;
  tan_fcn_out.push_back(b_obj);                             tan_b_obj_ = n++;
  tan_fcn_out.push_back(b_g);                               tan_b_g_ = n++;  
  for(vector<Var>::iterator it=v_.begin(); it!=v_.end(); ++it){
    tan_fcn_out.push_back(mfcn_fwdSens[0][it->mod_def]);    it->tan_lin = n++;
  }

  if(!gauss_newton_){
    for(vector<Var>::iterator it=v_.begin(); it!=v_.end(); ++it){
      tan_fcn_out.push_back(mfcn_fwdSens[0][it->mod_defL]); it->tan_linL = n++;
    }
  }
  casadi_assert(n==tan_fcn_out.size());
  
  MXFunction tan_fcn(mfcn_in,tan_fcn_out);
  tan_fcn.setOption("name","tan_fcn");
  tan_fcn.setOption("number_of_fwd_dir",0);
  tan_fcn.setOption("number_of_adj_dir",0);
  tan_fcn.init();
  if(verbose_){
    cout << "Generated linearization function ( " << tan_fcn.getAlgorithmSize() << " nodes)." << endl;
  }
  
  // Generate c code and load as DLL
  if(codegen_){
    dynamicCompilation(tan_fcn,tan_fcn_,"tan_fcn","linearization function");
  } else {
    tan_fcn_ = tan_fcn;
  }

  // Expression a + A*du in Lifted Newton (Section 2.1 in Alberspeyer2010)
  MX du = msym("du",nx_);   // Step in u
<<<<<<< HEAD
  MX dlam_g;               // Step lambda_g
=======
  MX g_dlam;               // Step lambda_g
>>>>>>> 4f623633
  if(!gauss_newton_){
    g_dlam = msym("g_dlam",g_lam.sparsity());
  }
  
  // Interpret the Jacobian-vector multiplication as a forward directional derivative
  fill(mfcn_fwdSeed[0].begin(),mfcn_fwdSeed[0].end(),MX());
  mfcn_fwdSeed[0][mod_x_] = du;
  if(!gauss_newton_){
    mfcn_fwdSeed[0][mod_g_lam_] = g_dlam;
  }
  mfcn.eval(mfcn_in,mfcn_out,mfcn_fwdSeed,mfcn_fwdSens,mfcn_adjSeed,mfcn_adjSens,true);    
  
  // Step expansion function inputs
  n = mfcn_in.size();
  mfcn_in.push_back(du);                                 mod_du_ = n++;
  if(!gauss_newton_){
    mfcn_in.push_back(g_dlam);                           mod_dlam_g_ = n++;
  }
    
  // Step expansion function outputs
  vector<MX> exp_fcn_out;
  n=0;
  for(vector<Var>::iterator it=v_.begin(); it!=v_.end(); ++it){
    exp_fcn_out.push_back(mfcn_fwdSens[0][it->mod_def]); it->exp_def = n++;
  }

  if(!gauss_newton_){
    for(vector<Var>::iterator it=v_.begin(); it!=v_.end(); ++it){
      exp_fcn_out.push_back(mfcn_fwdSens[0][it->mod_defL]); it->exp_defL = n++;
    }
  }
  
  // Step expansion function
  MXFunction exp_fcn(mfcn_in,exp_fcn_out);
  exp_fcn.setOption("number_of_fwd_dir",0);
  exp_fcn.setOption("number_of_adj_dir",0);
  exp_fcn.setOption("name","exp_fcn");
  exp_fcn.init();
  if(verbose_){
    cout << "Generated step expansion function ( " << exp_fcn.getAlgorithmSize() << " nodes)." << endl;
  }
  
  // Generate c code and load as DLL
  if(codegen_){
    dynamicCompilation(exp_fcn,exp_fcn_,"exp_fcn","step expansion function");
  } else {
    exp_fcn_ = exp_fcn;
  }  
  
  // Allocate QP data
  CRSSparsity sp_tr_B_obj = hes_fcn_.output().sparsity().transpose();
  qpH_ = DMatrix(sp_tr_B_obj.patternProduct(sp_tr_B_obj));
  qpA_ = jac_fcn_.output();
  qpG_.resize(nx_);
  qpB_.resize(ng_);

  // Allocate a QP solver
  QPSolverCreator qp_solver_creator = getOption("qp_solver");
  qp_solver_ = qp_solver_creator(qpH_.sparsity(),qpA_.sparsity());
  
  // Set options if provided
  if(hasSetOption("qp_solver_options")){
    Dictionary qp_solver_options = getOption("qp_solver_options");
    qp_solver_.setOption(qp_solver_options);
  }
  
  // Initialize the QP solver
  qp_solver_.init();
  if(verbose_){
    cout << "Allocated QP solver." << endl;
  }
  
  // Residual
  for(vector<Var>::iterator it=v_.begin(); it!=v_.end(); ++it){
    it->res.resize(it->d.size(),0);
  }

  if(!gauss_newton_){
    for(vector<Var>::iterator it=v_.begin(); it!=v_.end(); ++it){
      it->resL.resize(it->d_lam.size(),0);
    }
  }
  
  if(verbose_){
    cout << "NLP preparation completed" << endl;
  }
  
  // Header
  if(bool(getOption("print_header"))){
    cout << "-------------------------------------------" << endl;
    cout << "This is CasADi::SCPgen." << endl;
    if(gauss_newton_) {
      cout << "Using Gauss-Newton Hessian" << endl;
    } else {
      cout << "Using exact Hessian" << endl;
    }

    // Count the total number of variables
    int n_lifted = 0;
    for(vector<Var>::const_iterator i=v_.begin(); i!=v_.end(); ++i){
      n_lifted += i->n;
    }

    cout << endl;
    cout << "Number of reduced variables:               " << setw(9) << nx_ << endl;
    cout << "Number of reduced constraints:             " << setw(9) << ng_ << endl;
    cout << "Number of lifted variables/constraints:    " << setw(9) << n_lifted << endl;
<<<<<<< HEAD
    cout << "Number of parameters:                      " << setw(9) << x_[1].n << endl;
=======
    cout << "Number of parameters:                      " << setw(9) << np_ << endl;
>>>>>>> 4f623633
    cout << "Total number of variables:                 " << setw(9) << (nx_+n_lifted) << endl;
    cout << "Total number of constraints:               " << setw(9) << (ng_+n_lifted) << endl;
    cout << endl;
    cout << "Iteration options:" << endl;

    cout << "{ \"maxiter\":" << maxiter_ << ", ";
    cout << "\"maxiter_ls\":" << maxiter_ls_ << ", ";
    cout << "\"c1\":" << c1_ << ", ";
    cout << "\"beta\":" << beta_ << ", ";
    cout << "\"merit_memsize\":" << merit_memsize_ << ", ";
    cout << "\"regularize\":" << regularize_ << ", ";
    cout << endl << "  ";
    cout << "\"tol_pr\":" << tol_pr_ << ", ";
    cout << "\"tol_du\":" << tol_du_ << ", ";
    cout << "\"tol_reg\":" << tol_reg_ << ", ";
    cout << "\"reg_threshold\":" << reg_threshold_ << "}" << endl;
    cout << endl;
  }
}

void SCPgenInternal::evaluate(int nfdir, int nadir){
  casadi_assert(nfdir==0 && nadir==0);

  checkInitialBounds();
  
  // Get problem data
  const vector<double>& x_init = input(NLP_X_INIT).data();
  const vector<double>& lbx = input(NLP_LBX).data();
  const vector<double>& ubx = input(NLP_UBX).data();
  const vector<double>& lbg = input(NLP_LBG).data();
  const vector<double>& ubg = input(NLP_UBG).data();  
  
  copy(x_init.begin(),x_init.end(),x_init_.begin());
  copy(lbx.begin(),lbx.end(),x_lb_.begin());
  copy(ubx.begin(),ubx.end(),x_ub_.begin());
  copy(lbg.begin(),lbg.end(),g_lb_.begin());
  copy(ubg.begin(),ubg.end(),g_ub_.begin());
  
  if(v_.size()>0){
    // Initialize lifted variables using the generated function
    vinit_fcn_.setInput(x_init_,0);
    vinit_fcn_.setInput(input(NLP_P),1);
    vinit_fcn_.evaluate();    
    for(int i=0; i<v_.size(); ++i){
      vinit_fcn_.getOutput(v_[i].init,i);
    }
  }
  if(verbose_){
    cout << "Passed initial guess" << endl;
  }

  // Reset dual guess
  if(!gauss_newton_){
    fill(g_lam_.begin(),g_lam_.end(),0);
    fill(g_dlam_.begin(),g_dlam_.end(),0);    
    fill(x_lam_.begin(),x_lam_.end(),0);
    fill(x_dlam_.begin(),x_dlam_.end(),0);
    for(vector<Var>::iterator it=v_.begin(); it!=v_.end(); ++it){
      fill(it->lam.begin(),it->lam.end(),0);
      fill(it->dlam.begin(),it->dlam.end(),0);
    }
  }
  
  // Objective value
  obj_k_ = numeric_limits<double>::quiet_NaN();

  // Reset line-search
  fill(merit_mem_.begin(),merit_mem_.end(),0.0);
  merit_ind_ = 0;

  // Current guess for the primal solution
  copy(x_init_.begin(),x_init_.end(),x_opt_.begin());
  for(vector<Var>::iterator it=v_.begin(); it!=v_.end(); ++it){
    copy(it->init.begin(),it->init.end(),it->opt.begin());
  }

  // Get current time and reset timers
  double time1 = clock();
  t_eval_jac_ = t_eval_hes_ = t_eval_res_ = t_eval_tan_ = t_eval_exp_ = t_solve_qp_ = 0;

  // Initial evaluation of the residual function
  eval_res();

  // Number of SQP iterations
  int iter = 0;

  // Reset last step-size
  pr_step_ = 0;
  du_step_ = 0;
  
  // Reset line-search
  int ls_iter = 0;
  bool ls_success = true;

  // Reset regularization
  reg_ = 0;
  
  // Reset iteration message
  iteration_note_ = string();

  // MAIN OPTIMZATION LOOP
  while(true){
    
    // 1-norm of the primal infeasibility
    double pr_inf = primalInfeasibility();
    
    // 1-norm of the dual infeasibility
    double du_inf = dualInfeasibility();
    
    // Print header occasionally
    if(iter % 10 == 0) printIteration(cout);
    
    // Printing information about the actual iterate
    printIteration(cout,iter,obj_k_,pr_inf,du_inf,reg_,ls_iter,ls_success);

    // Checking convergence criteria
    bool converged = pr_inf <= tol_pr_ && pr_step_ <= tol_pr_step_ && reg_ <= tol_reg_;
    if(gauss_newton_){
      converged = converged && iter!=0;
    } else {
      converged = converged && du_inf <= tol_du_;
    }
    if(converged){
      cout << endl;
      cout << "CasADi::SCPgen: Convergence achieved after " << iter << " iterations." << endl;
      break;
    }
    
    if (iter >= maxiter_){
      cout << endl;
      cout << "CasADi::SCPgen: Maximum number of iterations reached." << endl;
      break;
    }

    // Check if not-a-number
    if(obj_k_!=obj_k_ || pr_step_ != pr_step_ || pr_inf != pr_inf){
      cout << "CasADi::SCPgen: Aborted, nan detected" << endl;
      break;
    }
    
    // Start a new iteration
    iter++;
    
    // Form the condensed QP
    eval_tan();

    // Evaluate the constraint Jacobian
    eval_jac();
    
    // Evaluate the condensed Hessian
    eval_hess();
    
    // Regularize the QP
    if(regularize_){
      regularize();
    }

    // Solve the condensed QP
    solve_qp();

    // Expand the step
    eval_exp();
  
    // Line-search to take the step
    line_search(ls_iter, ls_success);
  }

  double time2 = clock();
  t_mainloop_ = double(time2-time1)/CLOCKS_PER_SEC;
  
  // Store optimal value
  cout << "optimal cost = " << obj_k_ << endl;

  // Save results to outputs
  output(NLP_COST).set(obj_k_);
  output(NLP_X_OPT).set(x_opt_);
  if(!gauss_newton_){
    output(NLP_LAMBDA_G).set(g_lam_);
    output(NLP_LAMBDA_X).set(x_lam_);
  }
  output(NLP_G).set(g_);
  
  // Write timers
  if(print_time_){
    cout << endl;
    cout << "time spent in eval_hes:    " << setw(9) << t_eval_hes_ << " s." << endl;
    cout << "time spent in eval_jac:    " << setw(9) << t_eval_jac_ << " s." << endl;
    cout << "time spent in eval_res:    " << setw(9) << t_eval_res_ << " s." << endl;
    cout << "time spent in eval_tan:    " << setw(9) << t_eval_tan_ << " s." << endl;
    cout << "time spent in eval_exp:    " << setw(9) << t_eval_exp_ << " s." << endl;
    cout << "time spent in solve_qp:    " << setw(9) << t_solve_qp_ << " s." << endl;
    cout << "time spent in main loop:   " << setw(9) << t_mainloop_ << " s." << endl;
  }

  // Save statistics
  stats_["iter_count"] = iter;

  cout << endl;
}  

void SCPgenInternal::dynamicCompilation(FX& f, FX& f_gen, std::string fname, std::string fdescr){
#ifdef WITH_DL 

  // C compiler command
  string compiler = getOption("compiler");

  // Flag to get a DLL
#ifdef __APPLE__
  string dlflag = " -dynamiclib";
#else // __APPLE__
  string dlflag = " -shared";
#endif // __APPLE__

  // Filenames
  string cname = fname + ".c";
  string dlname = fname + ".so";
  
  // Remove existing files, if any
  string rm_command = "rm -rf " + cname + " " + dlname;
  int flag = system(rm_command.c_str());
  casadi_assert_message(flag==0, "Failed to remove old source");

  // Codegen it
  f.generateCode(cname);
  if(verbose_){
    cout << "Generated c-code for " << fdescr << " (" << cname << ")" << endl;
  }
  
  // Compile it
  string compile_command = compiler + " " + dlflag + " " + cname + " -o " + dlname;
  if(verbose_){
    cout << "Compiling " << fdescr <<  " using \"" << compile_command << "\"" << endl;
  }

  time_t time1 = time(0);
  flag = system(compile_command.c_str());
  time_t time2 = time(0);
  double comp_time = difftime(time2,time1);
  casadi_assert_message(flag==0, "Compilation failed");
  if(verbose_){
    cout << "Compiled " << fdescr << " (" << dlname << ") in " << comp_time << " s."  << endl;
  }

  // Load it
  f_gen = ExternalFunction("./" + dlname);
  f_gen.setOption("number_of_fwd_dir",0);
  f_gen.setOption("number_of_adj_dir",0);
  f_gen.setOption("name",fname + "_gen");
  f_gen.init();
  if(verbose_){
    cout << "Dynamically loaded " << fdescr << " (" << dlname << ")" << endl;
  }

#else // WITH_DL 
    casadi_error("Codegen in SCPgen requires CasADi to be compiled with option \"WITH_DL\" enabled");
#endif // WITH_DL 
}

double SCPgenInternal::primalInfeasibility(){
  // L1-norm of the primal infeasibility
  double pr_inf = 0;
  
  // Simple bounds
  for(int i=0; i<nx_; ++i) pr_inf +=  ::fmax(x_opt_[i]-x_ub_[i],0.);
  for(int i=0; i<nx_; ++i) pr_inf +=  ::fmax(x_lb_[i]-x_opt_[i],0.);

  // Lifted variables
  for(vector<Var>::iterator it=v_.begin(); it!=v_.end(); ++it){
    for(int i=0; i<it->n; ++i) pr_inf += ::fabs(it->res[i]);
  }
  
  // Nonlinear bounds
<<<<<<< HEAD
  for(int i=0; i<ng_; ++i) pr_inf += ::fmax(g_[i]-ubg_[i],0.);
  for(int i=0; i<ng_; ++i) pr_inf += ::fmax(lbg_[i]-g_[i],0.);
=======
  for(int i=0; i<ng_; ++i) pr_inf += ::fmax(g_[i]-g_ub_[i],0.);
  for(int i=0; i<ng_; ++i) pr_inf += ::fmax(g_lb_[i]-g_[i],0.);
>>>>>>> 4f623633
  
  return pr_inf;
}  

double SCPgenInternal::dualInfeasibility(){
  // Not implemented for Gauss-Newton
  if(gauss_newton_) return 0;

  // L1-norm of the dual infeasibility
  double du_inf = 0;
  
  // Lifted variables
  for(int i=0; i<ngL_; ++i) du_inf += ::fabs(gL_[i]);

  return du_inf;
}

void SCPgenInternal::printIteration(std::ostream &stream){
  stream << setw(4)  << "iter";
  stream << setw(14) << "objective";
  stream << setw(11) << "inf_pr";
  stream << setw(11) << "inf_du";
  stream << setw(11) << "pr_step";
  stream << setw(11) << "du_step";
  stream << setw(8) << "lg(rg)";
  stream << setw(3) << "ls";
  stream << ' ';

  // Print variables
  for(vector<int>::const_iterator i=print_x_.begin(); i!=print_x_.end(); ++i){
    stream << setw(9) << name_x_.at(*i);
  }
  
  stream << endl;
  stream.unsetf( std::ios::floatfield);
}
  
void SCPgenInternal::printIteration(std::ostream &stream, int iter, double obj, double pr_inf, double du_inf, double rg, int ls_trials, bool ls_success){
  stream << setw(4) << iter;
  stream << scientific;
  stream << setw(14) << setprecision(6) << obj;
  stream << setw(11) << setprecision(2) << pr_inf;
  stream << setw(11);
  if(gauss_newton_){
    stream << "-";
  } else {
    stream << setprecision(2) << du_inf;
  }
  stream << setw(11) << setprecision(2) << pr_step_;
  stream << setw(11);
  if(gauss_newton_){
    stream << "-";
  } else {
    stream << setprecision(2) << du_step_;
  }
  stream << fixed;
  if(rg>0){
    stream << setw(8) << setprecision(2) << log10(rg);
  } else {
    stream << setw(8) << "-";
  }
  stream << setw(3) << ls_trials;
  stream << (ls_success ? ' ' : 'F');

  // Print variables
  for(vector<int>::const_iterator i=print_x_.begin(); i!=print_x_.end(); ++i){
    stream << setw(9) << setprecision(4) << x_opt_.at(*i);
  }

  // Print note
  if(!iteration_note_.empty()){
    stream << "   " << iteration_note_;
    iteration_note_ = string();
  }

  stream.unsetf( std::ios::floatfield);
  stream << endl;
}

void SCPgenInternal::eval_jac(){
  // Get current time
  double time1 = clock();

  // Pass current parameter guess
  jac_fcn_.setInput(input(NLP_P),mod_p_);

  // Pass primal step/variables
  jac_fcn_.setInput(x_opt_, mod_x_);
  for(vector<Var>::iterator it=v_.begin(); it!=v_.end(); ++it){
    jac_fcn_.setInput(it->res, it->mod_var);
  }

  // Evaluate condensed Jacobian
  jac_fcn_.evaluate();

  // Get the Jacobian
  jac_fcn_.getOutput(qpA_);

  double time2 = clock();
  t_eval_jac_ += double(time2-time1)/CLOCKS_PER_SEC;
}

void SCPgenInternal::eval_hess(){
  // Get current time
  double time1 = clock();

  // Pass parameters
  hes_fcn_.setInput(input(NLP_P),mod_p_);

  // Pass primal step/variables  
  hes_fcn_.setInput(x_opt_, mod_x_);
  for(vector<Var>::iterator it=v_.begin(); it!=v_.end(); ++it){
    hes_fcn_.setInput(it->res, it->mod_var);
  }

  // Pass dual steps/variables
  if(!gauss_newton_){
    hes_fcn_.setInput(g_lam_,mod_g_lam_);
    hes_fcn_.setInput(x_lam_, mod_x_lam_);
    for(vector<Var>::iterator it=v_.begin(); it!=v_.end(); ++it){
      hes_fcn_.setInput(it->resL, it->mod_lam);
    }
  }

  // Evaluate condensed Hessian
  hes_fcn_.evaluate();

  // Get the objective function terms in the QP
  if(gauss_newton_){
    // Hessian of the lagrangian
    const DMatrix& B_obj =  hes_fcn_.output();
    fill(qpH_.begin(),qpH_.end(),0);
    DMatrix::mul_no_alloc_tn(B_obj,B_obj,qpH_);

    // Gradient of the objective
    fill(qpG_.begin(),qpG_.end(),0);
    DMatrix::mul_no_alloc_tn(B_obj,gL_,qpG_);
  } else {
    // Hessian of the lagrangian
    hes_fcn_.getOutput(qpH_);

    // Gradient of the lagrangian
    copy(gL_.begin(),gL_.end(),qpG_.begin());

    // Remove the contribution from the simple bounds multipliers
    for(int i=0; i<nx_; ++i){
      qpG_[i] -= x_lam_[i];
    }

    // Remove the contribution from the nonlinear multipliers to get the gradient of the objective
    const vector<double> &qpA_data = qpA_.data();
    const vector<int> &qpA_rowind = qpA_.rowind();
    const vector<int> &qpA_col = qpA_.col();
    for(int i=0; i<ng_; ++i){
      for(int el=qpA_rowind[i]; el<qpA_rowind[i+1]; ++el){
	int j=qpA_col[el];
	qpG_[j] -= qpA_data[el]*g_lam_[i];
      }
    }
  }

  double time2 = clock();
  t_eval_hes_ += double(time2-time1)/CLOCKS_PER_SEC;
}

void SCPgenInternal::eval_res(){
  // Get current time
  double time1 = clock();

  // Pass parameters
  res_fcn_.setInput(input(NLP_P),res_p_);

  // Pass primal variables to the residual function for initial evaluation
  res_fcn_.setInput(x_opt_,res_x_);
  for(vector<Var>::iterator it=v_.begin(); it!=v_.end(); ++it){
    res_fcn_.setInput(it->opt,it->res_var);
  }

  // Pass dual variables to the residual function for initial evaluation
  if(!gauss_newton_){
    res_fcn_.setInput(g_lam_,res_g_lam_);
    res_fcn_.setInput(x_lam_,res_x_lam_);
    for(vector<Var>::iterator it=v_.begin(); it!=v_.end(); ++it){
      res_fcn_.setInput(it->lam,it->res_lam);
    }
  }
  
  // Evaluate residual function
  res_fcn_.evaluate();

  // Get objective
  obj_k_ = res_fcn_.output(res_obj_).toScalar();

  // Get objective gradient
  res_fcn_.getOutput(gL_,res_gl_);

  // Get constraints
  res_fcn_.getOutput(g_,res_g_);

  // Get residuals
  for(vector<Var>::iterator it=v_.begin(); it!=v_.end(); ++it){
    res_fcn_.getOutput(it->res,  it->res_d);
    if(!gauss_newton_){
      res_fcn_.getOutput(it->resL, it->res_lam_d);
    }
  }
  
  // Parameter sensitivities
  res_fcn_.getOutput(output(NLP_LAMBDA_P),res_p_d_);

  double time2 = clock();
  t_eval_res_ += double(time2-time1)/CLOCKS_PER_SEC;
}

void SCPgenInternal::eval_tan(){
  // Get current time
  double time1 = clock();

  // Pass current parameter guess
  tan_fcn_.setInput(input(NLP_P),mod_p_);

  // Pass primal step/variables
  tan_fcn_.setInput(x_opt_, mod_x_);
  for(vector<Var>::iterator it=v_.begin(); it!=v_.end(); ++it){
    tan_fcn_.setInput(it->res, it->mod_var);
  }

  // Pass dual steps/variables
  if(!gauss_newton_){
    tan_fcn_.setInput(g_lam_,mod_g_lam_);
    tan_fcn_.setInput(x_lam_, mod_x_lam_);
    for(vector<Var>::iterator it=v_.begin(); it!=v_.end(); ++it){
      tan_fcn_.setInput(it->resL, it->mod_lam);
    }
  }

  // Evaluate to get QP
  tan_fcn_.evaluate();

  // Get condensed vectors
  transform(g_.begin(),g_.end(),tan_fcn_.output(tan_b_g_).begin(),qpB_.begin(),std::minus<double>());
  transform(gL_.begin(),gL_.end(),tan_fcn_.output(tan_b_obj_).begin(),gL_.begin(),std::minus<double>());
  
  // Expanded primal step (first part)
  for(vector<Var>::iterator it=v_.begin(); it!=v_.end(); ++it){
    const DMatrix& dv = tan_fcn_.output(it->tan_lin);
    copy(dv.begin(),dv.end(),it->step.begin());
  }
  
  // Expanded dual step (first part)
  if(!gauss_newton_){
    for(vector<Var>::iterator it=v_.begin(); it!=v_.end(); ++it){
      const DMatrix& dlam_v = tan_fcn_.output(it->tan_linL);
      copy(dlam_v.begin(),dlam_v.end(),it->dlam.begin());
    }
  }

  double time2 = clock();
  t_eval_tan_ += double(time2-time1)/CLOCKS_PER_SEC;
}

void SCPgenInternal::regularize(){
  casadi_assert(nx_==2);
  
  // Regularization
  reg_ = 0;
  
  // Check the smallest eigenvalue of the Hessian
  double a = qpH_.elem(0,0);
  double b = qpH_.elem(0,1);
  double c = qpH_.elem(1,0);
  double d = qpH_.elem(1,1);
  
  // Make sure no not a numbers
  casadi_assert(a==a && b==b && c==c &&  d==d);
  
  // Make sure symmetric
  if(b!=c){
    casadi_assert_warning(fabs(b-c)<1e-10,"Hessian is not symmetric: " << b << " != " << c);
    qpH_.elem(1,0) = c = b;
  }
  
  double eig_smallest = (a+d)/2 - std::sqrt(4*b*c + (a-d)*(a-d))/2;
  if(eig_smallest<reg_threshold_){
    // Regularization
    reg_ = reg_threshold_-eig_smallest;
    qpH_(0,0) += reg_;
    qpH_(1,1) += reg_;
  }
}

void SCPgenInternal::solve_qp(){  
  // Get current time
  double time1 = clock();

  // Solve the QP
  qp_solver_.setInput(qpH_,QP_H);
  qp_solver_.setInput(qpG_,QP_G);
  qp_solver_.setInput(qpA_,QP_A);
  std::transform(x_lb_.begin(),x_lb_.end(), x_opt_.begin(),qp_solver_.input(QP_LBX).begin(),std::minus<double>());
  std::transform(x_ub_.begin(),x_ub_.end(), x_opt_.begin(),qp_solver_.input(QP_UBX).begin(),std::minus<double>()); 
  std::transform(g_lb_.begin(),g_lb_.end(), qpB_.begin(),qp_solver_.input(QP_LBA).begin(),std::minus<double>());
  std::transform(g_ub_.begin(),g_ub_.end(), qpB_.begin(),qp_solver_.input(QP_UBA).begin(),std::minus<double>());
  
  qp_solver_.evaluate();
  
  // Condensed primal step
  const DMatrix& du = qp_solver_.output(QP_PRIMAL);
  copy(du.begin(),du.end(),x_step_.begin());
  
  if(!gauss_newton_){

    // Condensed dual step (simple bounds)
    const DMatrix& lam_x_new = qp_solver_.output(QP_LAMBDA_X);
    copy(lam_x_new.begin(),lam_x_new.end(),x_dlam_.begin());
    std::transform(x_dlam_.begin(),x_dlam_.end(),x_lam_.begin(),x_dlam_.begin(),std::minus<double>());

    // Condensed dual step (nonlinear bounds)
    const DMatrix& lam_g_new = qp_solver_.output(QP_LAMBDA_A);
    copy(lam_g_new.begin(),lam_g_new.end(),g_dlam_.begin());
    std::transform(g_dlam_.begin(),g_dlam_.end(),g_lam_.begin(),g_dlam_.begin(),std::minus<double>());
  }

  double time2 = clock();
  t_solve_qp_ += double(time2-time1)/CLOCKS_PER_SEC;
}

void SCPgenInternal::line_search(int& ls_iter, bool& ls_success){
  // Make sure that we have a decent direction 
  if(!gauss_newton_){
<<<<<<< HEAD
    // Get the reduced Hessian times the step
    const vector<double>& qpH_times_du = exp_fcn_.output(exp_curve_).data();
    casadi_assert(qpH_times_du.size()==nx_);
    
    // Scalar product with du to get gain
    double gain = 0;
    for(int i=0; i<nx_; ++i){
      gain += x_[0].step[i] * qpH_times_du[i];
    }
    
    // Add contribution from regularization
    if(reg_>0){
      for(vector<double>::const_iterator i=x_[0].step.begin(); i!=x_[0].step.end(); ++i){
	gain += reg_**i**i;
      }
    }

=======
    // Get the curvature in the step direction
    double gain = DMatrix::quad_form(qpH_,x_step_);
>>>>>>> 4f623633
    if (gain < 0){
      iteration_note_ = "Hessian indefinite in the search direction";
    }
  }

  // Calculate penalty parameter of merit function
  sigma_ = 0;
  sigma_ = std::max(sigma_,1.01*norm_inf(qp_solver_.output(QP_LAMBDA_X).data()));
  sigma_ = std::max(sigma_,1.01*norm_inf(qp_solver_.output(QP_LAMBDA_A).data()));
  
  // Calculate L1-merit function in the actual iterate
  double l1_infeas = primalInfeasibility();

  // Right-hand side of Armijo condition
  double F_sens = 0;
  for(int i=0; i<nx_; ++i) F_sens += x_step_[i] * qpG_[i];
  double L1dir = F_sens - sigma_ * l1_infeas;
  double L1merit = obj_k_ + sigma_ * l1_infeas;
  
  // Storing the actual merit function value in a list
  merit_mem_[merit_ind_] = L1merit;
  ++merit_ind_ %= merit_memsize_;

  // Stepsize
  double t = 1.0, t_prev = 0.0;
  double fk_cand;
  
  // Merit function value in candidate
  double L1merit_cand = 0;
  
  // Reset line-search counter, success marker
  ls_iter = 0;
  ls_success = false;
  
  // Line-search
  //log("Starting line-search");
  
  // Line-search loop
  while (true){
    
    // Take the primal step
    for(int i=0; i<nx_; ++i) x_opt_[i] += (t-t_prev) * x_step_[i];
    for(vector<Var>::iterator it=v_.begin(); it!=v_.end(); ++it){
      for(int i=0; i<it->n; ++i) it->opt[i] += (t-t_prev) * it->step[i];
    }
    
    // Take the dual step
    if(!gauss_newton_){
<<<<<<< HEAD
      for(int i=0; i<ng_; ++i){
	lambda_g_[i] += (t-t_prev) * dlambda_g_[i];
      }
      for(vector<Var>::iterator it=x_.begin(); it!=x_.end(); ++it){
	for(int i=0; i<it->n; ++i){
	  it->lam[i] += (t-t_prev) * it->dlam[i];
	}
=======
      for(int i=0; i<ng_; ++i) 	g_lam_[i] += (t-t_prev) * g_dlam_[i];
      for(int i=0; i<nx_; ++i)  x_lam_[i] += (t-t_prev) * x_dlam_[i];
      for(vector<Var>::iterator it=v_.begin(); it!=v_.end(); ++it){
	for(int i=0; i<it->n; ++i) it->lam[i] += (t-t_prev) * it->dlam[i];
>>>>>>> 4f623633
      }
    }
    
    // Evaluate residual function to get objective and constraints (and residuals for the next iteration)
    eval_res();
    ls_iter++;      
    
    // Calculating merit-function in candidate
    l1_infeas = primalInfeasibility();
    L1merit_cand = obj_k_ + sigma_ * l1_infeas;
    
    // Calculating maximal merit function value so far
    double meritmax = *max_element(merit_mem_.begin(), merit_mem_.end());
    if (L1merit_cand <= meritmax + t * c1_ * L1dir){
      
      // Accepting candidate
      ls_success = true;
      //log("Line-search completed, candidate accepted");
      break;
    }
    
    // Line-search not successful, but we accept it.
    if(ls_iter == maxiter_ls_){
      //log("Line-search completed, maximum number of iterations");
      break;
    }
    
    // Backtracking
    t_prev = t;
    t = beta_ * t;
  }

  // Calculate primal step-size
  pr_step_ = 0;
  for(vector<double>::const_iterator i=x_step_.begin(); i!=x_step_.end(); ++i) pr_step_ += fabs(*i);
  for(vector<Var>::iterator it=v_.begin(); it!=v_.end(); ++it){
    for(vector<double>::const_iterator i=it->step.begin(); i!=it->step.end(); ++i) pr_step_ += fabs(*i);
  }
  pr_step_ *= t;

  // Calculate the dual step-size
  if(!gauss_newton_){
    du_step_ = 0;
    for(vector<double>::const_iterator i=g_dlam_.begin(); i!=g_dlam_.end(); ++i){
      du_step_ += fabs(*i);
    }

    for(vector<double>::const_iterator i=x_dlam_.begin(); i!=x_dlam_.end(); ++i) du_step_ += fabs(*i);
    for(vector<Var>::iterator it=v_.begin(); it!=v_.end(); ++it){
      for(vector<double>::const_iterator i=it->dlam.begin(); i!=it->dlam.end(); ++i) du_step_ += fabs(*i);
    }
    du_step_ *= t;
  }
}

void SCPgenInternal::eval_exp(){
  // Get current time
  double time1 = clock();

  // Pass current parameter guess
  exp_fcn_.setInput(input(NLP_P), mod_p_);

  // Pass primal step/variables
  exp_fcn_.setInput(x_step_, mod_du_);
  exp_fcn_.setInput(x_opt_,mod_x_);
  for(vector<Var>::iterator it=v_.begin(); it!=v_.end(); ++it){
    exp_fcn_.setInput(it->res,it->mod_var);
  }
  
  // Pass dual step/variables
  if(!gauss_newton_){
    exp_fcn_.setInput(g_dlam_,mod_dlam_g_);
    exp_fcn_.setInput(g_lam_,mod_g_lam_);
    exp_fcn_.setInput(x_lam_,mod_x_lam_);
    for(vector<Var>::iterator it=v_.begin(); it!=v_.end(); ++it){
      exp_fcn_.setInput(it->resL,it->mod_lam);
    }
  }

  // Perform the step expansion
  exp_fcn_.evaluate();

  // Expanded primal step (second part)
  for(vector<Var>::iterator it=v_.begin(); it!=v_.end(); ++it){
    const DMatrix& dv = exp_fcn_.output(it->exp_def);
    transform(dv.begin(),dv.end(),it->step.begin(),it->step.begin(),std::minus<double>());
  }
  
  // Expanded dual step (second part)
  if(!gauss_newton_){
    for(vector<Var>::iterator it=v_.begin(); it!=v_.end(); ++it){
      const DMatrix& dlam_v = exp_fcn_.output(it->exp_defL);
      transform(dlam_v.begin(),dlam_v.end(),it->dlam.begin(),it->dlam.begin(),std::minus<double>());
    }
  }

  double time2 = clock();
  t_eval_exp_ += double(time2-time1)/CLOCKS_PER_SEC;
}
  

} // namespace CasADi<|MERGE_RESOLUTION|>--- conflicted
+++ resolved
@@ -202,16 +202,6 @@
   }
 
   // Allocate memory
-<<<<<<< HEAD
-  lbu_.resize(nx_,-numeric_limits<double>::infinity());
-  ubu_.resize(nx_, numeric_limits<double>::infinity());
-  lbg_.resize(ng_,-numeric_limits<double>::infinity());
-  ubg_.resize(ng_, numeric_limits<double>::infinity());
-  g_.resize(ng_, numeric_limits<double>::quiet_NaN());
-  if(!gauss_newton_){
-    lambda_g_.resize(ng_,0);
-    dlambda_g_.resize(ng_,0);
-=======
   x_lb_.resize(nx_,-numeric_limits<double>::infinity());
   x_ub_.resize(nx_, numeric_limits<double>::infinity());
   g_lb_.resize(ng_,-numeric_limits<double>::infinity());
@@ -220,7 +210,6 @@
   if(!gauss_newton_){
     g_lam_.resize(ng_,0);
     g_dlam_.resize(ng_,0);
->>>>>>> 4f623633
   }
   qpH_times_du_.resize(nx_);
  
@@ -275,11 +264,7 @@
     }
     
     // Lagrange multipliers for the nonlinear constraints
-<<<<<<< HEAD
-    lam_g = msym("lam_g",ng_);
-=======
     g_lam = msym("g_lam",ng_);
->>>>>>> 4f623633
 
     if(verbose_){
       cout << "Allocated intermediate variables." << endl;
@@ -308,11 +293,8 @@
       }
     }
 
-<<<<<<< HEAD
-=======
     // Multipliers for the simple bounds
     gL_defL += x_lam;
->>>>>>> 4f623633
     ngL_ = nx_;
 
     if(verbose_){
@@ -557,11 +539,7 @@
 
   // Expression a + A*du in Lifted Newton (Section 2.1 in Alberspeyer2010)
   MX du = msym("du",nx_);   // Step in u
-<<<<<<< HEAD
-  MX dlam_g;               // Step lambda_g
-=======
   MX g_dlam;               // Step lambda_g
->>>>>>> 4f623633
   if(!gauss_newton_){
     g_dlam = msym("g_dlam",g_lam.sparsity());
   }
@@ -669,11 +647,7 @@
     cout << "Number of reduced variables:               " << setw(9) << nx_ << endl;
     cout << "Number of reduced constraints:             " << setw(9) << ng_ << endl;
     cout << "Number of lifted variables/constraints:    " << setw(9) << n_lifted << endl;
-<<<<<<< HEAD
-    cout << "Number of parameters:                      " << setw(9) << x_[1].n << endl;
-=======
     cout << "Number of parameters:                      " << setw(9) << np_ << endl;
->>>>>>> 4f623633
     cout << "Total number of variables:                 " << setw(9) << (nx_+n_lifted) << endl;
     cout << "Total number of constraints:               " << setw(9) << (ng_+n_lifted) << endl;
     cout << endl;
@@ -946,13 +920,8 @@
   }
   
   // Nonlinear bounds
-<<<<<<< HEAD
-  for(int i=0; i<ng_; ++i) pr_inf += ::fmax(g_[i]-ubg_[i],0.);
-  for(int i=0; i<ng_; ++i) pr_inf += ::fmax(lbg_[i]-g_[i],0.);
-=======
   for(int i=0; i<ng_; ++i) pr_inf += ::fmax(g_[i]-g_ub_[i],0.);
   for(int i=0; i<ng_; ++i) pr_inf += ::fmax(g_lb_[i]-g_[i],0.);
->>>>>>> 4f623633
   
   return pr_inf;
 }  
@@ -1283,28 +1252,8 @@
 void SCPgenInternal::line_search(int& ls_iter, bool& ls_success){
   // Make sure that we have a decent direction 
   if(!gauss_newton_){
-<<<<<<< HEAD
-    // Get the reduced Hessian times the step
-    const vector<double>& qpH_times_du = exp_fcn_.output(exp_curve_).data();
-    casadi_assert(qpH_times_du.size()==nx_);
-    
-    // Scalar product with du to get gain
-    double gain = 0;
-    for(int i=0; i<nx_; ++i){
-      gain += x_[0].step[i] * qpH_times_du[i];
-    }
-    
-    // Add contribution from regularization
-    if(reg_>0){
-      for(vector<double>::const_iterator i=x_[0].step.begin(); i!=x_[0].step.end(); ++i){
-	gain += reg_**i**i;
-      }
-    }
-
-=======
     // Get the curvature in the step direction
     double gain = DMatrix::quad_form(qpH_,x_step_);
->>>>>>> 4f623633
     if (gain < 0){
       iteration_note_ = "Hessian indefinite in the search direction";
     }
@@ -1353,20 +1302,10 @@
     
     // Take the dual step
     if(!gauss_newton_){
-<<<<<<< HEAD
-      for(int i=0; i<ng_; ++i){
-	lambda_g_[i] += (t-t_prev) * dlambda_g_[i];
-      }
-      for(vector<Var>::iterator it=x_.begin(); it!=x_.end(); ++it){
-	for(int i=0; i<it->n; ++i){
-	  it->lam[i] += (t-t_prev) * it->dlam[i];
-	}
-=======
       for(int i=0; i<ng_; ++i) 	g_lam_[i] += (t-t_prev) * g_dlam_[i];
       for(int i=0; i<nx_; ++i)  x_lam_[i] += (t-t_prev) * x_dlam_[i];
       for(vector<Var>::iterator it=v_.begin(); it!=v_.end(); ++it){
 	for(int i=0; i<it->n; ++i) it->lam[i] += (t-t_prev) * it->dlam[i];
->>>>>>> 4f623633
       }
     }
     
