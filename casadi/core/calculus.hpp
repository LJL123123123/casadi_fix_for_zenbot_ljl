/*
 *    This file is part of CasADi.
 *
 *    CasADi -- A symbolic framework for dynamic optimization.
 *    Copyright (C) 2010-2014 Joel Andersson, Joris Gillis, Moritz Diehl,
 *                            K.U. Leuven. All rights reserved.
 *    Copyright (C) 2011-2014 Greg Horn
 *
 *    CasADi is free software; you can redistribute it and/or
 *    modify it under the terms of the GNU Lesser General Public
 *    License as published by the Free Software Foundation; either
 *    version 3 of the License, or (at your option) any later version.
 *
 *    CasADi is distributed in the hope that it will be useful,
 *    but WITHOUT ANY WARRANTY; without even the implied warranty of
 *    MERCHANTABILITY or FITNESS FOR A PARTICULAR PURPOSE.  See the GNU
 *    Lesser General Public License for more details.
 *
 *    You should have received a copy of the GNU Lesser General Public
 *    License along with CasADi; if not, write to the Free Software
 *    Foundation, Inc., 51 Franklin Street, Fifth Floor, Boston, MA  02110-1301  USA
 *
 */


#ifndef CASADI_CALCULUS_HPP
#define CASADI_CALCULUS_HPP

#include <iostream>
#include <string>
#include <cmath>
#include <limits>
#include <algorithm>
#include "casadi_common.hpp"

// Define pi if the compiler fails to do so

/// \cond INTERNAL

namespace casadi {
#ifndef SWIG
  /// Define pi
#ifdef M_PI
  const double pi = M_PI;
#else
  const double pi = 3.14159265358979323846;
#endif

  /// infinity
  const double inf = std::numeric_limits<double>::infinity();

  /// Not a number
  const double nan = std::numeric_limits<double>::quiet_NaN();

  /// Machine epsilon
  const double eps = std::numeric_limits<double>::epsilon();
#endif // SWIG

  /// Enum for quick access to any node
  enum Operation {
    // Simple assignment
    OP_ASSIGN,

    // Standard unary and binary functions
    OP_ADD,  OP_SUB,  OP_MUL,  OP_DIV,
    OP_NEG,  OP_EXP,  OP_LOG,  OP_POW, OP_CONSTPOW,
    OP_SQRT,  OP_SQ,  OP_TWICE,
    OP_SIN,  OP_COS,  OP_TAN,
    OP_ASIN,  OP_ACOS,  OP_ATAN,
    OP_LT, OP_LE, OP_EQ, OP_NE, OP_NOT, OP_AND, OP_OR,
    OP_FLOOR,  OP_CEIL,  OP_FMOD, OP_FABS, OP_SIGN, OP_COPYSIGN, OP_IF_ELSE_ZERO,
    OP_ERF,  OP_FMIN,  OP_FMAX,
    OP_INV,
    OP_SINH,  OP_COSH,  OP_TANH,
    OP_ASINH, OP_ACOSH, OP_ATANH,
    OP_ATAN2,

    // Double constant
    OP_CONST,

    // Function input and output
    OP_INPUT, OP_OUTPUT,

    // Free parameter
    OP_PARAMETER,

    // Embedded function call
    OP_CALL,

    // Find first nonzero in a vector
    OP_FIND,

    // Find first nonzero in a vector
    OP_LOW,

    // Embedded function call in parallel
    OP_MAP,

    // Matrix multiplication
    OP_MTIMES,

    // Solve linear system of equations
    OP_SOLVE,

    // Matrix transpose
    OP_TRANSPOSE,

    // Matrix determinant
    OP_DETERMINANT,

    // Matrix inverse
    OP_INVERSE,

    // Inner product
    OP_DOT,

    // Bilinear form
    OP_BILIN,

    // Rank-1 update
    OP_RANK1,

    // Horizontal concatenation
    OP_HORZCAT,

    // Vertical concatenation of vectors
    OP_VERTCAT,

    // Diagonal concatenation
    OP_DIAGCAT,

    // Horizontal split
    OP_HORZSPLIT,

    // Vertical split of vectors
    OP_VERTSPLIT,

    // Diagonal split
    OP_DIAGSPLIT,

    // Reshape an expression
    OP_RESHAPE,

    // Submatrix reference
    OP_SUBREF,

    // Submatrix assignment
    OP_SUBASSIGN,

    // Nonzero reference
    OP_GETNONZEROS,

    // Parametric nonzero reference
    OP_GETNONZEROS_PARAM,

    // Nonzero addition
    OP_ADDNONZEROS,

    // parametric nonzero addition
    OP_ADDNONZEROS_PARAM,

    // Nonzero assignment
    OP_SETNONZEROS,

    // Parametric nonzero assignment
    OP_SETNONZEROS_PARAM,

    // Set sparse
    OP_PROJECT,

    // Assertion
    OP_ASSERTION,

    // Monitor
    OP_MONITOR,

    // Norms
    OP_NORM2, OP_NORM1, OP_NORMINF, OP_NORMF,

    // min/max
    OP_MMIN, OP_MMAX,

    // Horizontal repeat
    OP_HORZREPMAT,

    // Horizontal repeat sum
    OP_HORZREPSUM,

    OP_ERFINV,
    OP_PRINTME,
    OP_LIFT,

    OP_EINSTEIN,

    OP_BSPLINE,

    OP_CONVEXIFY,

    OP_LOG1P,

    OP_EXPM1,

    OP_HYPOT,
  
    OP_LOGSUMEXP
  };
  #define NUM_BUILT_IN_OPS (OP_LOGSUMEXP+1)

  #define OP_

#ifndef SWIG

  ///@{
  /** \brief Enable using elementary numerical operations without std:: prefix */
  using std::isfinite;
  using std::sqrt;
  using std::sin;
  using std::cos;
  using std::tan;
  using std::atan;
  using std::asin;
  using std::acos;
  using std::sinh;
  using std::cosh;
  using std::tanh;
  using std::exp;
  using std::log;
  using std::log10;
  using std::abs;
  using std::fabs;
  using std::floor;
  using std::ceil;
  using std::pow;
  using std::fmod;
  using std::atan2;
  using std::erf;
  using std::fmin;
  using std::fmax;
  using std::fabs;
  using std::atanh;
  using std::asinh;
  using std::acosh;
  using std::isnan;
  using std::isinf;
  using std::log1p;
  using std::expm1;
  using std::hypot;
  ///@}

  ///@{
  // Implement "missing" operations

  /// Sign function, note that sign(nan) == nan
  inline double sign(double x) { return x<0 ? -1 : x>0 ? 1 : x;}
  ///@}

  ///@}

  ///@{
  /** \brief  CasADi additions */
  inline double simplify(double x) { return x;}
  inline double constpow(double x, double y) { return pow(x, y);}
  inline double printme(double x, double y) {
    std::ios::fmtflags f(uout().flags());
    uout() << "|> " << y << " : ";
    uout() << std::setprecision(std::numeric_limits<double>::digits10 + 1) << std::scientific;
    uout() << x << std::endl;
    uout().flags(f);
    return x;
  }
  inline bool is_equal(double x, double y, casadi_int depth=0) { return x==y;}

  #ifdef HAS_COPYSIGN
  using std::copysign;
  #else
  /// copysign function
  inline double copysign(double x, double y) { return y>=0 ? fabs(x) : -fabs(x);}
  #endif //HAS_COPYSIGN

  // Integer maximum and minimum
  inline casadi_int casadi_max(casadi_int x, casadi_int y) { return std::max(x, y);}
  inline casadi_int casadi_min(casadi_int x, casadi_int y) { return std::min(x, y);}

  /// Conditional assignment
  inline double if_else_zero(double x, double y) { return x==0 ? 0 : y;}
  inline double if_else(double x, double y, double z) { return x==0 ? z : y;}
#ifdef HAS_ERFINV
  using ::erfinv;
#else // HAS ERFINV
  inline double erfinv(double x) throw() {
    // Approximation found in Sourceforge and modified: Not very efficient
    if (x>=1) {
      return x==1 ? inf : nan;
    } else if (x<=-1) {
      return x==-1 ? -inf : nan;
    } else if (x<-0.7) {
      double z = sqrt(-log((1.0+x)/2.0));
      return -(((1.641345311*z+3.429567803)*z-1.624906493)*z-1.970840454)/
          ((1.637067800*z+3.543889200)*z+1.0);
    } else {
      double y;
      if (x<0.7) {
        double z = x*x;
        y = x*(((-0.140543331*z+0.914624893)*z-1.645349621)*z+0.886226899)/
            ((((-0.329097515*z+0.012229801)*z+1.442710462)*z-2.118377725)*z+1.0);
      } else {
        double z = sqrt(-log((1.0-x)/2.0));
        y = (((1.641345311*z+3.429567803)*z-1.624906493)*z-1.970840454)/
            ((1.637067800*z+3.543889200)*z+1.0);
      }

      //polish x to full accuracy
      y = y - (erf(y) - x) / (2.0/sqrt(pi) * exp(-y*y));
      y = y - (erf(y) - x) / (2.0/sqrt(pi) * exp(-y*y));
      return y;
    }
  }
#endif // HAS_ERFINV
  ///@}

  template<typename T>
  T twice(const T& x) {
    return x+x;
  }

  template<typename T>
  T sq(const T& x) {
    return x*x;
  }

  template<casadi_int I>
  struct UnaryOperation {
    /// Function evaluation
    template<typename T> static inline void fcn(const T& x, T& f);

    /// Partial derivatives
    template<typename T> static inline void der(const T& x, const T& f, T* d);
  };

  template<casadi_int I>
  struct BinaryOperation {
    /// Function evaluation
    template<typename T> static inline void fcn(const T& x, const T& y, T& f) {
        UnaryOperation<I>::fcn(x, f);}

    /// Partial derivatives - binary function
    template<typename T> static inline void der(const T& x, const T& y, const T& f, T* d) {
        UnaryOperation<I>::der(x, f, d); d[1]=0; }
  };

  template<casadi_int I>
  struct BinaryOperationE {
    /// Function evaluation
    template<typename T> static inline T fcn(const T& x, const T& y) {
      T ret;
      BinaryOperation<I>::fcn(x, y, ret);
      return ret;
    }
  };

  /// Calculate function and derivative
  template<casadi_int I>
  struct DerBinaryOperation {
    /// Perform the operation
    template<typename T> static inline void derf(const T& x, const T& y, T& f, T* d) {

      /** First save to temp since f might have the same address as x or y,
      * in which case it will be incorrect in the second call
      */
      T tmp;

      /// Evaluate the function
      BinaryOperation<I>::fcn(x, y, tmp);

      /// Evaluate the partial derivatives
      BinaryOperation<I>::der(x, y, tmp, d);

      /// Now save f
      f = tmp;
    }
  };

  /// Perform a binary operation on two scalars
  template<casadi_int I>
  struct BinaryOperationSS {
    /// Function evaluation
    template<typename T> static inline void fcn(const T& x, const T& y, T& f, casadi_int n) {
      BinaryOperation<I>::fcn(x, y, f);
    }

    /// Partial derivatives - binary function
    template<typename T> static inline void der(const T& x, const T& y, const T& f, T* d,
        casadi_int n) {
      BinaryOperation<I>::der(x, y, f, d);
    }
  };


  /// Perform a binary operation on two vectors
  template<casadi_int I>
  struct BinaryOperationVV {
    /// Function evaluation
    template<typename T> static inline void fcn(const T* x, const T* y, T* f, casadi_int n) {
      for (casadi_int i=0; i<n; ++i) {
        BinaryOperation<I>::fcn(*x++, *y++, *f++);
      }
    }

    /// Partial derivatives - binary function
    template<typename T> static inline void der(const T* x, const T* y,
        const T* f, T* d, casadi_int n) {
      for (casadi_int i=0; i<n; ++i, d+=2) {
        BinaryOperation<I>::der(*x++, *y++, *f++, d);
      }
    }
  };

  /// Perform a binary operation on a vector and a scalar
  template<casadi_int I>
  struct BinaryOperationVS {
    /// Function evaluation
    template<typename T> static inline void fcn(const T* x, const T& y, T* f, casadi_int n) {
      for (casadi_int i=0; i<n; ++i) {
        BinaryOperation<I>::fcn(*x++, y, *f++);
      }
    }

    /// Partial derivatives - binary function
    template<typename T> static inline void der(const T* x, const T& y,
        const T* f, T* d, casadi_int n) {
      for (casadi_int i=0; i<n; ++i, d+=2) {
        BinaryOperation<I>::der(*x++, y, *f++, d);
      }
    }
  };

  /// Perform a binary operation on a scalar and a vector
  template<casadi_int I>
  struct BinaryOperationSV {
    /// Function evaluation
    template<typename T> static inline void fcn(const T& x, const T* y, T* f, casadi_int n) {
      for (casadi_int i=0; i<n; ++i) {
        BinaryOperation<I>::fcn(x, *y++, *f++);
      }
    }

    /// Partial derivatives - binary function
    template<typename T> static inline void der(const T& x, const T* y,
        const T* f, T* d, casadi_int n) {
      for (casadi_int i=0; i<n; ++i, d+=2) {
        BinaryOperation<I>::der(x, *y++, *f++, d);
      }
    }
  };

  ///@{
  /// Smoothness (by default true)
  template<casadi_int I> struct SmoothChecker { static const bool check=true;};
  template<>      struct SmoothChecker<OP_LT>{ static const bool check=false;};
  template<>      struct SmoothChecker<OP_LE>{ static const bool check=false;};
  template<>      struct SmoothChecker<OP_FLOOR>{ static const bool check=false;};
  template<>      struct SmoothChecker<OP_CEIL>{ static const bool check=false;};
  template<>      struct SmoothChecker<OP_FMOD>{ static const bool check=false;};
  template<>      struct SmoothChecker<OP_EQ>{ static const bool check=false;};
  template<>      struct SmoothChecker<OP_NE>{ static const bool check=false;};
  template<>      struct SmoothChecker<OP_SIGN>{ static const bool check=false;};
  template<>      struct SmoothChecker<OP_COPYSIGN>{ static const bool check=false;};
  template<>      struct SmoothChecker<OP_NOT>{ static const bool check=false;};
  template<>      struct SmoothChecker<OP_AND>{ static const bool check=false;};
  template<>      struct SmoothChecker<OP_OR>{ static const bool check=false;};
  template<>      struct SmoothChecker<OP_IF_ELSE_ZERO>{ static const bool check=false;};
  ///@}

  ///@{
  /// If evaluated with the first argument zero, is the result zero?
  template<casadi_int I> struct F0XChecker { static const bool check=false;};
  template<>      struct F0XChecker<OP_ASSIGN>{ static const bool check=true;};
  template<>      struct F0XChecker<OP_MUL>{ static const bool check=true;};
  template<>      struct F0XChecker<OP_DIV>{ static const bool check=true;};
  template<>      struct F0XChecker<OP_NEG>{ static const bool check=true;};
  template<>      struct F0XChecker<OP_POW>{ static const bool check=true;};
  template<>      struct F0XChecker<OP_CONSTPOW>{ static const bool check=true;};
  template<>      struct F0XChecker<OP_SQRT>{ static const bool check=true;};
  template<>      struct F0XChecker<OP_SQ>{ static const bool check=true;};
  template<>      struct F0XChecker<OP_TWICE>{ static const bool check=true;};
  template<>      struct F0XChecker<OP_SIN>{ static const bool check=true;};
  template<>      struct F0XChecker<OP_TAN>{ static const bool check=true;};
  template<>      struct F0XChecker<OP_ATAN>{ static const bool check=true;};
  template<>      struct F0XChecker<OP_ASIN>{ static const bool check=true;};
  template<>      struct F0XChecker<OP_FLOOR>{ static const bool check=true;};
  template<>      struct F0XChecker<OP_CEIL>{ static const bool check=true;};
  template<>      struct F0XChecker<OP_FMOD>{ static const bool check=true;};
  template<>      struct F0XChecker<OP_FABS>{ static const bool check=true;};
  template<>      struct F0XChecker<OP_SIGN>{ static const bool check=true;};
  template<>      struct F0XChecker<OP_COPYSIGN>{ static const bool check=true;};
  template<>      struct F0XChecker<OP_ERF>{ static const bool check=true;};
  template<>      struct F0XChecker<OP_SINH>{ static const bool check=true;};
  template<>      struct F0XChecker<OP_TANH>{ static const bool check=true;};
  template<>      struct F0XChecker<OP_ASINH>{ static const bool check=true;};
  template<>      struct F0XChecker<OP_ATANH>{ static const bool check=true;};
  template<>      struct F0XChecker<OP_ERFINV>{ static const bool check=true;};
  template<>      struct F0XChecker<OP_AND>{ static const bool check=true;};
  template<>      struct F0XChecker<OP_IF_ELSE_ZERO>{ static const bool check=true;};
  template<>      struct F0XChecker<OP_LOG1P>{ static const bool check=true;};
  template<>      struct F0XChecker<OP_EXPM1>{ static const bool check=true;};
  ///@}

  ///@{
  /// If evaluated with the second argument zero, is the result zero?
  template<casadi_int I> struct FX0Checker { static const bool check=false;};
  template<>      struct FX0Checker<OP_MUL>{ static const bool check=true;};
  template<>      struct FX0Checker<OP_AND>{ static const bool check=true;};
  template<>      struct FX0Checker<OP_IF_ELSE_ZERO>{ static const bool check=true;};
  ///@}

  ///@{
  /// If evaluated with both arguments zero, is the result zero?
  template<casadi_int I> struct F00Checker {
    static const bool check=F0XChecker<I>::check || FX0Checker<I>::check;
  };
  template<>      struct F00Checker<OP_ADD>{ static const bool check=true;};
  template<>      struct F00Checker<OP_SUB>{ static const bool check=true;};
  template<>      struct F00Checker<OP_FMIN>{ static const bool check=true;};
  template<>      struct F00Checker<OP_FMAX>{ static const bool check=true;};
  template<>      struct F00Checker<OP_AND>{ static const bool check=true;};
  template<>      struct F00Checker<OP_OR>{ static const bool check=true;};
  template<>      struct F00Checker<OP_COPYSIGN>{ static const bool check=true;};
  template<>      struct F00Checker<OP_LT>{ static const bool check=true;};
  template<>      struct F00Checker<OP_HYPOT>{ static const bool check=true;};
  ///@}

  ///@{
  /// Is commutative
  template<casadi_int I> struct CommChecker { static const bool check=false;};
  template<>      struct CommChecker<OP_ADD>{ static const bool check=true;};
  template<>      struct CommChecker<OP_MUL>{ static const bool check=true;};
  template<>      struct CommChecker<OP_EQ>{ static const bool check=true;};
  template<>      struct CommChecker<OP_NE>{ static const bool check=true;};
  template<>      struct CommChecker<OP_AND>{ static const bool check=true;};
  template<>      struct CommChecker<OP_OR>{ static const bool check=true;};
  template<>      struct CommChecker<OP_HYPOT>{ static const bool check=true;};
  ///@}

  ///@{
  /// Always non-negative (false by default)
  template<casadi_int I> struct NonnegativeChecker { static const bool check=false;};
  template<>      struct NonnegativeChecker<OP_SQRT>{ static const bool check=true;};
  template<>      struct NonnegativeChecker<OP_SQ>{ static const bool check=true;};
  template<>      struct NonnegativeChecker<OP_EXP>{ static const bool check=true;};
  template<>      struct NonnegativeChecker<OP_LT>{ static const bool check=true;};
  template<>      struct NonnegativeChecker<OP_LE>{ static const bool check=true;};
  template<>      struct NonnegativeChecker<OP_EQ>{ static const bool check=true;};
  template<>      struct NonnegativeChecker<OP_NE>{ static const bool check=true;};
  template<>      struct NonnegativeChecker<OP_NOT>{ static const bool check=true;};
  template<>      struct NonnegativeChecker<OP_AND>{ static const bool check=true;};
  template<>      struct NonnegativeChecker<OP_OR>{ static const bool check=true;};
  template<>      struct NonnegativeChecker<OP_HYPOT>{ static const bool check=true;};
  ///@}

  ///@{
  /// Is the operation binary as opposed to unary
  template<casadi_int I> struct NargChecker { static const casadi_int check=1;};
  template<>      struct NargChecker<OP_ADD>{ static const casadi_int check=2;};
  template<>      struct NargChecker<OP_SUB>{ static const casadi_int check=2;};
  template<>      struct NargChecker<OP_MUL>{ static const casadi_int check=2;};
  template<>      struct NargChecker<OP_DIV>{ static const casadi_int check=2;};
  template<>      struct NargChecker<OP_POW>{ static const casadi_int check=2;};
  template<>      struct NargChecker<OP_CONSTPOW>{ static const casadi_int check=2;};
  template<>      struct NargChecker<OP_EQ>{ static const casadi_int check=2;};
  template<>      struct NargChecker<OP_NE>{ static const casadi_int check=2;};
  template<>      struct NargChecker<OP_AND>{ static const casadi_int check=2;};
  template<>      struct NargChecker<OP_OR>{ static const casadi_int check=2;};
  template<>      struct NargChecker<OP_FMIN>{ static const casadi_int check=2;};
  template<>      struct NargChecker<OP_FMAX>{ static const casadi_int check=2;};
  template<>      struct NargChecker<OP_PRINTME>{ static const casadi_int check=2;};
  template<>      struct NargChecker<OP_ATAN2>{ static const casadi_int check=2;};
  template<>      struct NargChecker<OP_IF_ELSE_ZERO>{ static const casadi_int check=2;};
  template<>      struct NargChecker<OP_FMOD>{ static const casadi_int check=2;};
  template<>      struct NargChecker<OP_COPYSIGN>{ static const casadi_int check=2;};
  template<>      struct NargChecker<OP_CONST>{ static const casadi_int check=0;};
  template<>      struct NargChecker<OP_PARAMETER>{ static const casadi_int check=0;};
  template<>      struct NargChecker<OP_INPUT>{ static const casadi_int check=0;};
  template<>      struct NargChecker<OP_HYPOT>{ static const casadi_int check=2;};
  ///@}

  /// Simple assignment
  template<>
  struct UnaryOperation<OP_ASSIGN>{
  public:
    template<typename T> static inline void fcn(const T& x, T& f) { f = x;}
    template<typename T> static inline void der(const T& x, const T& f, T* d) { d[0] = 1; }
  };

  /// Addition
  template<>
  struct BinaryOperation<OP_ADD>{
  public:
    template<typename T> static inline void fcn(const T& x, const T& y, T& f) { f = x+y;}
    template<typename T> static inline void der(const T& x, const T& y, const T& f, T* d) {
        d[0]=d[1]=1;}
  };

  /// Subtraction
  template<>
  struct BinaryOperation<OP_SUB>{
  public:
    template<typename T> static inline void fcn(const T& x, const T& y, T& f) { f = x-y;}
    template<typename T> static inline void der(const T& x, const T& y, const T& f, T* d) {
        d[0]=1; d[1]=-1;}
  };

  /// Multiplication
  template<>
  struct BinaryOperation<OP_MUL>{
  public:
    template<typename T> static inline void fcn(const T& x, const T& y, T& f) { f = x*y;}
    template<typename T> static inline void der(const T& x, const T& y, const T& f, T* d) {
        d[0]=y; d[1]=x;}
  };

  /// Division
  template<>
  struct BinaryOperation<OP_DIV>{
  public:
    template<typename T> static inline void fcn(const T& x, const T& y, T& f) { f = x/y;}
    template<typename T> static inline void der(const T& x, const T& y, const T& f, T* d) {
        d[0]=1/y; d[1]=-f/y;}
  };

  /// Negation
  template<>
  struct UnaryOperation<OP_NEG>{
  public:
    template<typename T> static inline void fcn(const T& x, T& f) { f = -x;}
    template<typename T> static inline void der(const T& x, const T& f, T* d) { d[0]=-1;}
  };

  /// Natural exponent
  template<>
  struct UnaryOperation<OP_EXP>{
  public:
    template<typename T> static inline void fcn(const T& x, T& f) { f = exp(x);}
    template<typename T> static inline void der(const T& x, const T& f, T* d) { d[0]=f;}
  };

  /// Natural logarithm
  template<>
  struct UnaryOperation<OP_LOG>{
  public:
    template<typename T> static inline void fcn(const T& x, T& f) { f = log(x);}
    template<typename T> static inline void der(const T& x, const T& f, T* d) { d[0]=1/x;}
  };

  /// Power, defined only for x>=0
  template<>
  struct BinaryOperation<OP_POW>{
  public:
    template<typename T> static inline void fcn(const T& x, const T& y, T& f) { f = pow(x, y);}
    // See issue #104 why d[0] is no longer y*f/x
    template<typename T> static inline void der(const T& x, const T& y, const T& f, T* d) {
        d[0]=y*pow(x, y-1); d[1]=log(x)*f;}
  };

  /// Power, defined only for y constant
  template<>
  struct BinaryOperation<OP_CONSTPOW>{
  public:
    template<typename T> static inline void fcn(const T& x, const T& y, T& f) { f = pow(x, y);}
    template<typename T> static inline void der(const T& x, const T& y, const T& f, T* d) {
        d[0]=y*pow(x, y-1); d[1]=0;}
  };

  /// Square root
  template<>
  struct UnaryOperation<OP_SQRT>{
  public:
    template<typename T> static inline void fcn(const T& x, T& f) { f = sqrt(x);}
    template<typename T> static inline void der(const T& x, const T& f, T* d) { d[0]=1/(twice(f));}
  };

  /// Square
  template<>
  struct UnaryOperation<OP_SQ>{
  public:
    template<typename T> static inline void fcn(const T& x, T& f) { f = sq(x);}
    template<typename T> static inline void der(const T& x, const T& f, T* d) { d[0]=twice(x);}
  };

  /// Times two
  template<>
  struct UnaryOperation<OP_TWICE>{
    template<typename T> static inline void fcn(const T& x, T& f) { f = 2.*x;}
    template<typename T> static inline void der(const T& x, const T& f, T* d) { d[0] = 2; }
  };

  /// Sine
  template<>
  struct UnaryOperation<OP_SIN>{
  public:
    template<typename T> static inline void fcn(const T& x, T& f) { f = sin(x);}
    template<typename T> static inline void der(const T& x, const T& f, T* d) { d[0]=cos(x);}
  };

  /// Cosine
  template<>
  struct UnaryOperation<OP_COS>{
  public:
    template<typename T> static inline void fcn(const T& x, T& f) { f = cos(x);}
    template<typename T> static inline void der(const T& x, const T& f, T* d) { d[0]=-sin(x);}
  };

  /// Tangent
  template<>
  struct UnaryOperation<OP_TAN>{
  public:
    template<typename T> static inline void fcn(const T& x, T& f) { f = tan(x);}
    template<typename T> static inline void der(const T& x, const T& f, T* d)
    { d[0] = 1/sq(cos(x));}
  };

  /// Arcus sine
  template<>
  struct UnaryOperation<OP_ASIN>{
  public:
    template<typename T> static inline void fcn(const T& x, T& f) { f = asin(x);}
    template<typename T> static inline void der(const T& x, const T& f, T* d) { d[0]=1/sqrt(1-x*x);}
  };

  /// Arcus cosine
  template<>
  struct UnaryOperation<OP_ACOS>{
  public:
    template<typename T> static inline void fcn(const T& x, T& f) { f = acos(x);}
    template<typename T> static inline void der(const T& x, const T& f, T* d)
    { d[0]=-1/sqrt(1-x*x);}
  };

  /// Arcus tangent
  template<>
  struct UnaryOperation<OP_ATAN>{
  public:
    template<typename T> static inline void fcn(const T& x, T& f) { f = atan(x);}
    template<typename T> static inline void der(const T& x, const T& f, T* d) { d[0] = 1/(1+x*x);}
  };

  /// Less than
  template<>
  struct BinaryOperation<OP_LT>{
  public:
    template<typename T> static inline void fcn(const T& x, const T& y, T& f) { f = x < y;}
    template<typename T> static inline void der(const T& x, const T& y, const T& f, T* d) {
        d[0]=d[1]=0;}
  };

  /// Less or equal to
  template<>
  struct BinaryOperation<OP_LE>{
  public:
    template<typename T> static inline void fcn(const T& x, const T& y, T& f) { f = x <= y;}
    template<typename T> static inline void der(const T& x, const T& y, const T& f, T* d) {
        d[0]=d[1]=0;}
  };

  /// Floor function
  template<>
  struct UnaryOperation<OP_FLOOR>{
  public:
    template<typename T> static inline void fcn(const T& x, T& f) { f = floor(x);}
    template<typename T> static inline void der(const T& x, const T& f, T* d) { d[0] = 0;}
  };

  /// Ceil function
  template<>
  struct UnaryOperation<OP_CEIL>{
  public:
    template<typename T> static inline void fcn(const T& x, T& f) { f = ceil(x);}
    template<typename T> static inline void der(const T& x, const T& f, T* d) { d[0] = 0;}
  };

  /// Remainder of division
  template<>
  struct BinaryOperation<OP_FMOD>{
    template<typename T> static inline void fcn(const T& x, const T& y, T& f) { f = fmod(x, y);}
    template<typename T> static inline void der(const T& x, const T& y, const T& f, T* d) {
      d[0]=1; d[1]=(f-x)/y;}
  };

  /// Equal to
  template<>
  struct BinaryOperation<OP_EQ>{
    template<typename T> static inline void fcn(const T& x, const T& y, T& f) { f = x==y;}
    template<typename T> static inline void der(const T& x, const T& y, const T& f, T* d) {
        d[0]=d[1]=0;}
  };

  /// Not equal to
  template<>
  struct BinaryOperation<OP_NE>{
    template<typename T> static inline void fcn(const T& x, const T& y, T& f) { f = x!=y;}
    template<typename T> static inline void der(const T& x, const T& y, const T& f, T* d) {
        d[0]=d[1]=0;}
  };

  /// Logical not
  template<>
  struct UnaryOperation<OP_NOT>{
  public:
    template<typename T> static inline void fcn(const T& x, T& f) { f = !x;}
    template<typename T> static inline void der(const T& x, const T& f, T* d) { d[0] = 0;}
  };

  /// Logical and
  template<>
  struct BinaryOperation<OP_AND>{
    template<typename T> static inline void fcn(const T& x, const T& y, T& f) { f = x && y;}
    template<typename T> static inline void der(const T& x, const T& y, const T& f, T* d) {
        d[0]=d[1]=0;}
  };

  /// Logical or
  template<>
  struct BinaryOperation<OP_OR>{
    template<typename T> static inline void fcn(const T& x, const T& y, T& f) { f = x || y;}
    template<typename T> static inline void der(const T& x, const T& y, const T& f, T* d) {
        d[0]=d[1]=0;}
  };

  /// Error function
  template<>
  struct UnaryOperation<OP_ERF>{
    template<typename T> static inline void fcn(const T& x, T& f) { f = erf(x);}
    template<typename T> static inline void der(const T& x, const T& f, T* d) {
        d[0] = (2/sqrt(pi))*exp(-x*x);}
  };

  /// Absolute value
  template<>
  struct UnaryOperation<OP_FABS>{
    template<typename T> static inline void fcn(const T& x, T& f) { f = fabs(x);}
    template<typename T> static inline void der(const T& x, const T& f, T* d) {
        d[0]=sign(x);}
  };

  /// Sign
  template<>
  struct UnaryOperation<OP_SIGN>{
    template<typename T> static inline void fcn(const T& x, T& f) { f = sign(x);}
    template<typename T> static inline void der(const T& x, const T& f, T* d) { d[0]=0;}
  };

  /// Copysign
  template<>
  struct BinaryOperation<OP_COPYSIGN>{
    template<typename T> static inline void fcn(const T& x, const T& y, T& f) { f = copysign(x, y);}
    template<typename T> static inline void der(const T& x, const T& y, const T& f, T* d) {
        T e = 1; d[0]=copysign(e, y); d[1]=0;}
  };

  /// Minimum
  template<>
  struct BinaryOperation<OP_FMIN>{
    template<typename T> static inline void fcn(const T& x, const T& y, T& f) { f = fmin(x, y);}
    template<typename T> static inline void der(const T& x, const T& y, const T& f, T* d) {
      T a = x<=y;
      T b = y<=x;
      T c = a+b;
      d[0]=a/c; d[1]=b/c;}
  };

  /// Maximum
  template<>
  struct BinaryOperation<OP_FMAX>{
    template<typename T> static inline void fcn(const T& x, const T& y, T& f) { f = fmax(x, y);}
    template<typename T> static inline void der(const T& x, const T& y, const T& f, T* d) {
      T a = y<=x;
      T b = x<=y;
      T c = a+b;
      d[0]=a/c; d[1]=b/c;}
  };

  /// Element-wise inverse
  template<>
  struct UnaryOperation<OP_INV>{
    template<typename T> static inline void fcn(const T& x, T& f) { f = 1./x;}
    template<typename T> static inline void der(const T& x, const T& f, T* d) { d[0] = -f*f; }
  };

  /// Hyperbolic sine
  template<>
  struct UnaryOperation<OP_SINH>{
    template<typename T> static inline void fcn(const T& x, T& f) { f = sinh(x);}
    template<typename T> static inline void der(const T& x, const T& f, T* d) { d[0] = cosh(x); }
  };

  /// Hyperbolic cosine
  template<>
  struct UnaryOperation<OP_COSH>{
    template<typename T> static inline void fcn(const T& x, T& f) { f = cosh(x);}
    template<typename T> static inline void der(const T& x, const T& f, T* d) { d[0] = sinh(x); }
  };

  /// Hyperbolic tangent
  template<>
  struct UnaryOperation<OP_TANH>{
    template<typename T> static inline void fcn(const T& x, T& f) { f = tanh(x);}
    template<typename T> static inline void der(const T& x, const T& f, T* d) { d[0] = 1-f*f; }
  };

  /// Inverse hyperbolic sine
  template<>
  struct UnaryOperation<OP_ASINH>{
    template<typename T> static inline void fcn(const T& x, T& f) { f = asinh(x);}
    template<typename T> static inline void der(const T& x, const T& f, T* d) {
        d[0] = 1/sqrt(1+x*x); }
  };

  /// Inverse hyperbolic cosine
  template<>
  struct UnaryOperation<OP_ACOSH>{
    template<typename T> static inline void fcn(const T& x, T& f) { f = acosh(x);}
    template<typename T> static inline void der(const T& x, const T& f, T* d) {
        d[0] = 1/sqrt(x-1)/sqrt(x+1); }
  };

  /// Inverse hyperbolic tangent
  template<>
  struct UnaryOperation<OP_ATANH>{
    template<typename T> static inline void fcn(const T& x, T& f) { f = atanh(x);}
    template<typename T> static inline void der(const T& x, const T& f, T* d) { d[0] = 1/(1-x*x); }
  };

  /// Inverse of error function
  template<>
  struct UnaryOperation<OP_ERFINV>{
    template<typename T> static inline void fcn(const T& x, T& f) { f = erfinv(x);}
    template<typename T> static inline void der(const T& x, const T& f, T* d) {
        d[0] = (sqrt(pi)/2)*exp(f*f); }
  };

  /// log1p(x) = log(1+x)
  template<>
  struct UnaryOperation<OP_LOG1P>{
    template<typename T> static inline void fcn(const T& x, T& f) { f = log1p(x);}
    template<typename T> static inline void der(const T& x, const T& f, T* d) {
        d[0] = 1/(1+x);}
  };

  /// expm1(x) = exp(x)-1
  template<>
  struct UnaryOperation<OP_EXPM1>{
    template<typename T> static inline void fcn(const T& x, T& f) { f = expm1(x);}
    template<typename T> static inline void der(const T& x, const T& f, T* d) {
        d[0] = exp(x); }
  };

  /// Identity operator with the side effect of printing
  template<>
  struct BinaryOperation<OP_PRINTME>{
    template<typename T> static inline void fcn(const T& x, const T& y, T& f) {f = printme(x, y); }
    template<typename T> static inline void der(const T& x, const T& y, const T& f, T* d) {
        d[0]=1; d[1]=0;}
  };

  /// Arctan2
  template<>
  struct BinaryOperation<OP_ATAN2>{
  public:
    template<typename T> static inline void fcn(const T& x, const T& y, T& f) { f = atan2(x, y);}
    template<typename T> static inline void der(const T& x, const T& y, const T& f, T* d) {
        T t = x*x+y*y; d[0]=y/t; d[1]=-x/t;}
  };

  /// Conditional assignment
  template<>
  struct BinaryOperation<OP_IF_ELSE_ZERO>{
  public:
    template<typename T> static inline void fcn(const T& x, const T& y, T& f) {
        f = if_else_zero(x, y);}
    template<typename T> static inline void der(const T& x, const T& y, const T& f, T* d) {
        d[0]=0; d[1]=x;}
  };

  /// Inverse of error function
  template<>
  struct BinaryOperation<OP_LIFT>{
    template<typename T> static inline void fcn(const T& x, const T& y, T& f) { f = x;}
    template<typename T> static inline void der(const T& x, const T& y, const T& f, T* d) {
        d[0] = 1; d[1] = 0; }
  };

  /// hypot(x,y) = sqrt(x^2+y^2)
  template<>
  struct BinaryOperation<OP_HYPOT>{
    template<typename T> static inline void fcn(const T& x, const T& y, T& f) { f = hypot(x, y);}
    template<typename T> static inline void der(const T& x, const T& y, const T& f, T* d) {
        d[0] = x/f; d[1] = y/f; }
  };

  template<template<casadi_int> class F, typename T>
  T operation_getter(casadi_int op) {
    switch (static_cast<Operation>(op)) {
    case OP_ASSIGN:        return F<OP_ASSIGN>::check;
    case OP_ADD:           return F<OP_ADD>::check;
    case OP_SUB:           return F<OP_SUB>::check;
    case OP_MUL:           return F<OP_MUL>::check;
    case OP_DIV:           return F<OP_DIV>::check;
    case OP_NEG:           return F<OP_NEG>::check;
    case OP_EXP:           return F<OP_EXP>::check;
    case OP_LOG:           return F<OP_LOG>::check;
    case OP_POW:           return F<OP_POW>::check;
    case OP_CONSTPOW:      return F<OP_CONSTPOW>::check;
    case OP_SQRT:          return F<OP_SQRT>::check;
    case OP_SQ:            return F<OP_SQ>::check;
    case OP_TWICE:         return F<OP_TWICE>::check;
    case OP_SIN:           return F<OP_SIN>::check;
    case OP_COS:           return F<OP_COS>::check;
    case OP_TAN:           return F<OP_TAN>::check;
    case OP_ASIN:          return F<OP_ASIN>::check;
    case OP_ACOS:          return F<OP_ACOS>::check;
    case OP_ATAN:          return F<OP_ATAN>::check;
    case OP_LT:            return F<OP_LT>::check;
    case OP_LE:            return F<OP_LE>::check;
    case OP_EQ:            return F<OP_EQ>::check;
    case OP_NE:            return F<OP_NE>::check;
    case OP_NOT:           return F<OP_NOT>::check;
    case OP_AND:           return F<OP_AND>::check;
    case OP_OR:            return F<OP_OR>::check;
    case OP_FLOOR:         return F<OP_FLOOR>::check;
    case OP_CEIL:          return F<OP_CEIL>::check;
    case OP_FMOD:          return F<OP_FMOD>::check;
    case OP_FABS:          return F<OP_FABS>::check;
    case OP_SIGN:          return F<OP_SIGN>::check;
    case OP_COPYSIGN:      return F<OP_COPYSIGN>::check;
    case OP_IF_ELSE_ZERO:  return F<OP_IF_ELSE_ZERO>::check;
    case OP_ERF:           return F<OP_ERF>::check;
    case OP_FMIN:          return F<OP_FMIN>::check;
    case OP_FMAX:          return F<OP_FMAX>::check;
    case OP_INV:           return F<OP_INV>::check;
    case OP_SINH:          return F<OP_SINH>::check;
    case OP_COSH:          return F<OP_COSH>::check;
    case OP_TANH:          return F<OP_TANH>::check;
    case OP_ASINH:         return F<OP_ASINH>::check;
    case OP_ACOSH:         return F<OP_ACOSH>::check;
    case OP_ATANH:         return F<OP_ATANH>::check;
    case OP_ATAN2:         return F<OP_ATAN2>::check;
    case OP_CONST:         return F<OP_CONST>::check;
    case OP_INPUT:         return F<OP_INPUT>::check;
    case OP_OUTPUT:        return F<OP_OUTPUT>::check;
    case OP_PARAMETER:     return F<OP_PARAMETER>::check;
    case OP_CALL:          return F<OP_CALL>::check;
    case OP_FIND:          return F<OP_FIND>::check;
    case OP_LOW:           return F<OP_LOW>::check;
    case OP_MAP:           return F<OP_MAP>::check;
    case OP_MTIMES:        return F<OP_MTIMES>::check;
    case OP_SOLVE:         return F<OP_SOLVE>::check;
    case OP_TRANSPOSE:     return F<OP_TRANSPOSE>::check;
    case OP_DETERMINANT:   return F<OP_DETERMINANT>::check;
    case OP_INVERSE:       return F<OP_INVERSE>::check;
    case OP_DOT:           return F<OP_DOT>::check;
    case OP_BILIN:         return F<OP_BILIN>::check;
    case OP_RANK1:         return F<OP_RANK1>::check;
    case OP_HORZCAT:       return F<OP_HORZCAT>::check;
    case OP_VERTCAT:       return F<OP_VERTCAT>::check;
    case OP_DIAGCAT:       return F<OP_DIAGCAT>::check;
    case OP_HORZSPLIT:     return F<OP_HORZSPLIT>::check;
    case OP_VERTSPLIT:     return F<OP_VERTSPLIT>::check;
    case OP_DIAGSPLIT:     return F<OP_DIAGSPLIT>::check;
    case OP_RESHAPE:       return F<OP_RESHAPE>::check;
    case OP_SUBREF:        return F<OP_SUBREF>::check;
    case OP_SUBASSIGN:     return F<OP_SUBASSIGN>::check;
    case OP_GETNONZEROS:   return F<OP_GETNONZEROS>::check;
    case OP_GETNONZEROS_PARAM:   return F<OP_GETNONZEROS_PARAM>::check;
    case OP_ADDNONZEROS:   return F<OP_ADDNONZEROS>::check;
    case OP_ADDNONZEROS_PARAM:   return F<OP_ADDNONZEROS>::check;
    case OP_SETNONZEROS:   return F<OP_SETNONZEROS>::check;
    case OP_SETNONZEROS_PARAM:   return F<OP_SETNONZEROS>::check;
    case OP_PROJECT:       return F<OP_PROJECT>::check;
    case OP_ASSERTION:     return F<OP_ASSERTION>::check;
    case OP_MONITOR:       return F<OP_MONITOR>::check;
    case OP_NORM2:         return F<OP_NORM2>::check;
    case OP_NORM1:         return F<OP_NORM1>::check;
    case OP_NORMINF:       return F<OP_NORMINF>::check;
    case OP_NORMF:         return F<OP_NORMF>::check;
    case OP_MMIN:          return F<OP_MMIN>::check;
    case OP_MMAX:          return F<OP_MMAX>::check;
    case OP_HORZREPMAT:    return F<OP_HORZREPMAT>::check;
    case OP_HORZREPSUM:    return F<OP_HORZREPSUM>::check;
    case OP_ERFINV:        return F<OP_ERFINV>::check;
    case OP_PRINTME:       return F<OP_PRINTME>::check;
    case OP_LIFT:          return F<OP_LIFT>::check;
    case OP_EINSTEIN:      return F<OP_EINSTEIN>::check;
    case OP_BSPLINE:       return F<OP_BSPLINE>::check;
    case OP_CONVEXIFY:     return F<OP_CONVEXIFY>::check;
    case OP_LOG1P:         return F<OP_LOG1P>::check;
    case OP_EXPM1:         return F<OP_EXPM1>::check;
    case OP_HYPOT:         return F<OP_HYPOT>::check;
    case OP_LOGSUMEXP:     return F<OP_LOGSUMEXP>::check;
    }
    return T();
  }

  template<template<casadi_int> class F>
  bool operation_checker(casadi_int op) {
    return operation_getter<F, bool>(op);
  }

  /// Easy access to all the functions for a particular type
  template<typename T>
  struct casadi_math {

    /** \brief Evaluate a built in function (scalar-scalar) */
    static inline void fun(unsigned char op, const T& x, const T& y, T& f);

    /** \brief Evaluate a built in function (vector-vector) */
    static inline void fun(unsigned char op, const T* x, const T* y, T* f, casadi_int n);

    /** \brief Evaluate a built in function (vector-scalar) */
    static inline void fun(unsigned char op, const T* x, const T& y, T* f, casadi_int n);

    /** \brief Evaluate a built in function (scalar-vector) */
    static inline void fun(unsigned char op, const T& x, const T* y, T* f, casadi_int n);

    /** \brief Evaluate a built in derivative function */
    static inline void der(unsigned char op, const T& x, const T& y, const T& f, T* d);

    /** \brief Evaluate the function and the derivative function */
    static inline void derF(unsigned char op, const T& x, const T& y, T& f, T* d);

    /** \brief Is binary operation? */
    static inline bool is_binary(unsigned char op);

    /** \brief Is unary operation? */
    static inline bool is_unary(unsigned char op);

    /** \brief Number of dependencies */
    static inline casadi_int ndeps(unsigned char op);

    /** \brief Print */
    static inline std::string print(unsigned char op, const std::string& x,
                             const std::string& y);
    static inline std::string print(unsigned char op, const std::string& x);
    static inline std::string name(unsigned char op);
    static inline std::string pre(unsigned char op);
    static inline std::string sep(unsigned char op);
    static inline std::string post(unsigned char op);
  };

  /// Specialize the class so that it can be used with integer type
  template<>
  struct casadi_math<casadi_int>{

    /** \brief Evaluate a built in function */
    static inline void fun(unsigned char op, const casadi_int& x,
        const casadi_int& y, casadi_int& f) {
      double ff(0);
      casadi_math<double>::fun(op, static_cast<double>(x), static_cast<double>(y), ff);
      f = static_cast<casadi_int>(ff);
    }

    static inline void fun(unsigned char op, const casadi_int* x, const casadi_int* y,
        casadi_int* f, casadi_int n) {
      for (casadi_int i=0; i<n; ++i) {
        double ff(0);
        casadi_math<double>::fun(op, static_cast<double>(*x++), static_cast<double>(*y++), ff);
        *f++ = static_cast<casadi_int>(ff);
      }
    }

    static inline void fun(unsigned char op, const casadi_int* x, const casadi_int& y,
        casadi_int* f, casadi_int n) {
      for (casadi_int i=0; i<n; ++i) {
        double ff;
        casadi_math<double>::fun(op, static_cast<double>(*x++), static_cast<double>(y), ff);
        *f++ = static_cast<casadi_int>(ff);
      }
    }

    static inline void fun(unsigned char op, const casadi_int& x, const casadi_int* y,
        casadi_int* f, casadi_int n) {
      for (casadi_int i=0; i<n; ++i) {
        double ff;
        casadi_math<double>::fun(op, static_cast<double>(x), static_cast<double>(*y++), ff);
        *f++ = static_cast<casadi_int>(ff);
      }
    }

    /** \brief Evaluate a built in derivative function */
    static inline void der(unsigned char op, const casadi_int& x, const casadi_int& y,
        const casadi_int& f, casadi_int* d) {
      double d_real[2] = {static_cast<double>(d[0]), static_cast<double>(d[1])};
      casadi_math<double>::der(op, static_cast<double>(x), static_cast<double>(y),
                               static_cast<double>(f), d_real);
      d[0] = static_cast<casadi_int>(d_real[0]);
      d[1] = static_cast<casadi_int>(d_real[1]);
    }

    /** \brief Evaluate the function and the derivative function */
    static inline void derF(unsigned char op, const casadi_int& x, const casadi_int& y,
        casadi_int& f, casadi_int* d) {
      double d_real[2] = {static_cast<double>(d[0]), static_cast<double>(d[1])};
      double f_real = static_cast<double>(f);
      casadi_math<double>::derF(op, static_cast<double>(x), static_cast<double>(y), f_real, d_real);
      f = static_cast<casadi_int>(f_real);
      d[0] = static_cast<casadi_int>(d_real[0]);
      d[1] = static_cast<casadi_int>(d_real[1]);
    }

    /** \brief Number of dependencies */
    static inline casadi_int ndeps(unsigned char op) {
      return casadi_math<double>::ndeps(op);
    }

    /** \brief Print */
    static inline std::string print(unsigned char op, const std::string& x,
                                    const std::string& y) {
      return casadi_math<double>::print(op, x, y);
    }
    static inline std::string print(unsigned char op, const std::string& x) {
      return casadi_math<double>::print(op, x);
    }
    static inline std::string pre(unsigned char op) {
      return casadi_math<double>::pre(op);
    }
    static inline std::string name(unsigned char op) {
      return casadi_math<double>::name(op);
    }
    static inline std::string sep(unsigned char op) {
      return casadi_math<double>::sep(op);
    }
    static inline std::string post(unsigned char op) {
      return casadi_math<double>::post(op);
    }
  };

  // Template implementations

  template<typename T>
  inline void casadi_math<T>::fun(unsigned char op, const T& x, const T& y, T& f) {
    // NOTE: We define the implementation in a preprocessor macro to be able to force inlining,
    //  and to allow extensions in the VM
#define CASADI_MATH_FUN_BUILTIN_GEN(CNAME, X, Y, F, N)                  \
    case OP_ASSIGN:    CNAME<OP_ASSIGN>::fcn(X, Y, F, N);        break; \
  case OP_ADD:       CNAME<OP_ADD>::fcn(X, Y, F, N);           break;   \
  case OP_SUB:       CNAME<OP_SUB>::fcn(X, Y, F, N);           break;   \
  case OP_MUL:       CNAME<OP_MUL>::fcn(X, Y, F, N);           break;   \
  case OP_DIV:       CNAME<OP_DIV>::fcn(X, Y, F, N);           break;   \
  case OP_NEG:       CNAME<OP_NEG>::fcn(X, Y, F, N);           break;   \
  case OP_EXP:       CNAME<OP_EXP>::fcn(X, Y, F, N);           break;   \
  case OP_LOG:       CNAME<OP_LOG>::fcn(X, Y, F, N);           break;   \
  case OP_POW:       CNAME<OP_POW>::fcn(X, Y, F, N);           break;   \
  case OP_CONSTPOW:  CNAME<OP_CONSTPOW>::fcn(X, Y, F, N);      break;   \
  case OP_SQRT:      CNAME<OP_SQRT>::fcn(X, Y, F, N);          break;   \
  case OP_SQ:        CNAME<OP_SQ>::fcn(X, Y, F, N);            break;   \
  case OP_TWICE:     CNAME<OP_TWICE>::fcn(X, Y, F, N);         break;   \
  case OP_SIN:       CNAME<OP_SIN>::fcn(X, Y, F, N);           break;   \
  case OP_COS:       CNAME<OP_COS>::fcn(X, Y, F, N);           break;   \
  case OP_TAN:       CNAME<OP_TAN>::fcn(X, Y, F, N);           break;   \
  case OP_ASIN:      CNAME<OP_ASIN>::fcn(X, Y, F, N);          break;   \
  case OP_ACOS:      CNAME<OP_ACOS>::fcn(X, Y, F, N);          break;   \
  case OP_ATAN:      CNAME<OP_ATAN>::fcn(X, Y, F, N);          break;   \
  case OP_LT:        CNAME<OP_LT>::fcn(X, Y, F, N);            break;   \
  case OP_LE:        CNAME<OP_LE>::fcn(X, Y, F, N);            break;   \
  case OP_EQ:        CNAME<OP_EQ>::fcn(X, Y, F, N);            break;   \
  case OP_NE:        CNAME<OP_NE>::fcn(X, Y, F, N);            break;   \
  case OP_NOT:       CNAME<OP_NOT>::fcn(X, Y, F, N);           break;   \
  case OP_AND:       CNAME<OP_AND>::fcn(X, Y, F, N);           break;   \
  case OP_OR:        CNAME<OP_OR>::fcn(X, Y, F, N);            break;   \
  case OP_IF_ELSE_ZERO: CNAME<OP_IF_ELSE_ZERO>::fcn(X, Y, F, N); break; \
  case OP_FLOOR:     CNAME<OP_FLOOR>::fcn(X, Y, F, N);         break;   \
  case OP_CEIL:      CNAME<OP_CEIL>::fcn(X, Y, F, N);          break;   \
  case OP_FMOD:      CNAME<OP_FMOD>::fcn(X, Y, F, N);          break;   \
  case OP_FABS:      CNAME<OP_FABS>::fcn(X, Y, F, N);          break;   \
  case OP_SIGN:      CNAME<OP_SIGN>::fcn(X, Y, F, N);          break;   \
  case OP_COPYSIGN:  CNAME<OP_COPYSIGN>::fcn(X, Y, F, N);      break;   \
  case OP_ERF:       CNAME<OP_ERF>::fcn(X, Y, F, N);           break;   \
  case OP_FMIN:      CNAME<OP_FMIN>::fcn(X, Y, F, N);          break;   \
  case OP_FMAX:      CNAME<OP_FMAX>::fcn(X, Y, F, N);          break;   \
  case OP_INV:       CNAME<OP_INV>::fcn(X, Y, F, N);           break;   \
  case OP_SINH:      CNAME<OP_SINH>::fcn(X, Y, F, N);          break;   \
  case OP_COSH:      CNAME<OP_COSH>::fcn(X, Y, F, N);          break;   \
  case OP_TANH:      CNAME<OP_TANH>::fcn(X, Y, F, N);          break;   \
  case OP_ASINH:     CNAME<OP_ASINH>::fcn(X, Y, F, N);         break;   \
  case OP_ACOSH:     CNAME<OP_ACOSH>::fcn(X, Y, F, N);         break;   \
  case OP_ATANH:     CNAME<OP_ATANH>::fcn(X, Y, F, N);         break;   \
  case OP_ATAN2:     CNAME<OP_ATAN2>::fcn(X, Y, F, N);         break;   \
  case OP_ERFINV:    CNAME<OP_ERFINV>::fcn(X, Y, F, N);        break;   \
  case OP_LIFT:      CNAME<OP_LIFT>::fcn(X, Y, F, N);          break;   \
  case OP_PRINTME:   CNAME<OP_PRINTME>::fcn(X, Y, F, N);       break;   \
  case OP_LOG1P:     CNAME<OP_LOG1P>::fcn(X, Y, F, N);       break;   \
  case OP_EXPM1:     CNAME<OP_EXPM1>::fcn(X, Y, F, N);       break;   \
  case OP_HYPOT:     CNAME<OP_HYPOT>::fcn(X, Y, F, N);       break;

#define CASADI_MATH_FUN_BUILTIN(X, Y, F) CASADI_MATH_FUN_BUILTIN_GEN(BinaryOperationSS, X, Y, F, 1)

    switch (op) {
    CASADI_MATH_FUN_BUILTIN(x, y, f)
      }
  }

  template<typename T>
  inline void casadi_math<T>::fun(unsigned char op, const T* x, const T* y, T* f, casadi_int n) {
    switch (op) {
      CASADI_MATH_FUN_BUILTIN_GEN(BinaryOperationVV, x, y, f, n)
        }
  }

  template<typename T>
  inline void casadi_math<T>::fun(unsigned char op, const T* x, const T& y, T* f, casadi_int n) {
    switch (op) {
      CASADI_MATH_FUN_BUILTIN_GEN(BinaryOperationVS, x, y, f, n)
        }
  }

  template<typename T>
  inline void casadi_math<T>::fun(unsigned char op, const T& x, const T* y, T* f, casadi_int n) {
    switch (op) {
      CASADI_MATH_FUN_BUILTIN_GEN(BinaryOperationSV, x, y, f, n)
        }
  }


  template<typename T>
  inline void casadi_math<T>::der(unsigned char op, const T& x, const T& y, const T& f, T* d) {
    // NOTE: We define the implementation in a preprocessor macro to be able to force inlining,
    // and to allow extensions in the VM
#define CASADI_MATH_DER_BUILTIN(X, Y, F, D)                             \
    case OP_ASSIGN:    BinaryOperation<OP_ASSIGN>::der(X, Y, F, D);     break; \
  case OP_ADD:       BinaryOperation<OP_ADD>::der(X, Y, F, D);        break; \
  case OP_SUB:       BinaryOperation<OP_SUB>::der(X, Y, F, D);        break; \
  case OP_MUL:       BinaryOperation<OP_MUL>::der(X, Y, F, D);        break; \
  case OP_DIV:       BinaryOperation<OP_DIV>::der(X, Y, F, D);        break; \
  case OP_NEG:       BinaryOperation<OP_NEG>::der(X, Y, F, D);        break; \
  case OP_EXP:       BinaryOperation<OP_EXP>::der(X, Y, F, D);        break; \
  case OP_LOG:       BinaryOperation<OP_LOG>::der(X, Y, F, D);        break; \
  case OP_POW:       BinaryOperation<OP_POW>::der(X, Y, F, D);        break; \
  case OP_CONSTPOW:  BinaryOperation<OP_CONSTPOW>::der(X, Y, F, D);   break; \
  case OP_SQRT:      BinaryOperation<OP_SQRT>::der(X, Y, F, D);       break; \
  case OP_SQ:        BinaryOperation<OP_SQ>::der(X, Y, F, D);         break; \
  case OP_TWICE:     BinaryOperation<OP_TWICE>::der(X, Y, F, D);      break; \
  case OP_SIN:       BinaryOperation<OP_SIN>::der(X, Y, F, D);        break; \
  case OP_COS:       BinaryOperation<OP_COS>::der(X, Y, F, D);        break; \
  case OP_TAN:       BinaryOperation<OP_TAN>::der(X, Y, F, D);        break; \
  case OP_ASIN:      BinaryOperation<OP_ASIN>::der(X, Y, F, D);       break; \
  case OP_ACOS:      BinaryOperation<OP_ACOS>::der(X, Y, F, D);       break; \
  case OP_ATAN:      BinaryOperation<OP_ATAN>::der(X, Y, F, D);       break; \
  case OP_LT:        BinaryOperation<OP_LT>::der(X, Y, F, D);         break; \
  case OP_LE:        BinaryOperation<OP_LE>::der(X, Y, F, D);         break; \
  case OP_EQ:        BinaryOperation<OP_EQ>::der(X, Y, F, D);         break; \
  case OP_NE:        BinaryOperation<OP_NE>::der(X, Y, F, D);         break; \
  case OP_NOT:       BinaryOperation<OP_NOT>::der(X, Y, F, D);        break; \
  case OP_AND:       BinaryOperation<OP_AND>::der(X, Y, F, D);        break; \
  case OP_OR:        BinaryOperation<OP_OR>::der(X, Y, F, D);         break; \
  case OP_IF_ELSE_ZERO: BinaryOperation<OP_IF_ELSE_ZERO>::der(X, Y, F, D);         break; \
  case OP_FLOOR:     BinaryOperation<OP_FLOOR>::der(X, Y, F, D);      break; \
  case OP_CEIL:      BinaryOperation<OP_CEIL>::der(X, Y, F, D);       break; \
  case OP_FMOD:      BinaryOperation<OP_FMOD>::der(X, Y, F, D);       break; \
  case OP_FABS:      BinaryOperation<OP_FABS>::der(X, Y, F, D);       break; \
  case OP_SIGN:      BinaryOperation<OP_SIGN>::der(X, Y, F, D);       break; \
  case OP_COPYSIGN:  BinaryOperation<OP_COPYSIGN>::der(X, Y, F, D);   break; \
  case OP_ERF:       BinaryOperation<OP_ERF>::der(X, Y, F, D);        break; \
  case OP_FMIN:      BinaryOperation<OP_FMIN>::der(X, Y, F, D);       break; \
  case OP_FMAX:      BinaryOperation<OP_FMAX>::der(X, Y, F, D);       break; \
  case OP_INV:       BinaryOperation<OP_INV>::der(X, Y, F, D);        break; \
  case OP_SINH:      BinaryOperation<OP_SINH>::der(X, Y, F, D);       break; \
  case OP_COSH:      BinaryOperation<OP_COSH>::der(X, Y, F, D);       break; \
  case OP_TANH:      BinaryOperation<OP_TANH>::der(X, Y, F, D);       break; \
  case OP_ASINH:     BinaryOperation<OP_ASINH>::der(X, Y, F, D);      break; \
  case OP_ACOSH:     BinaryOperation<OP_ACOSH>::der(X, Y, F, D);      break; \
  case OP_ATANH:     BinaryOperation<OP_ATANH>::der(X, Y, F, D);      break; \
  case OP_ATAN2:     BinaryOperation<OP_ATAN2>::der(X, Y, F, D);      break; \
  case OP_ERFINV:    BinaryOperation<OP_ERFINV>::der(X, Y, F, D);     break; \
  case OP_LIFT:      BinaryOperation<OP_LIFT>::der(X, Y, F, D);       break; \
  case OP_PRINTME:   BinaryOperation<OP_PRINTME>::der(X, Y, F, D);    break; \
  case OP_LOG1P:     BinaryOperation<OP_LOG1P>::der(X, Y, F, D);      break; \
  case OP_EXPM1:     BinaryOperation<OP_EXPM1>::der(X, Y, F, D);      break; \
  case OP_HYPOT:     BinaryOperation<OP_HYPOT>::der(X, Y, F, D);      break;
    switch (op) {
    CASADI_MATH_DER_BUILTIN(x, y, f, d)
      }
  }


    template<typename T>
      inline void casadi_math<T>::derF(unsigned char op, const T& x, const T& y, T& f, T* d) {
    // NOTE: We define the implementation in a preprocessor macro to be able to force inlining,
    // and to allow extensions in the VM
#define CASADI_MATH_DERF_BUILTIN(X, Y, F, D)                            \
<<<<<<< HEAD
    case OP_ASSIGN:    DerBinaryOpertion<OP_ASSIGN>::derf(X, Y, F, D);        break; \
  case OP_ADD:       DerBinaryOpertion<OP_ADD>::derf(X, Y, F, D);        break; \
  case OP_SUB:       DerBinaryOpertion<OP_SUB>::derf(X, Y, F, D);        break; \
  case OP_MUL:       DerBinaryOpertion<OP_MUL>::derf(X, Y, F, D);        break; \
  case OP_DIV:       DerBinaryOpertion<OP_DIV>::derf(X, Y, F, D);        break; \
  case OP_NEG:       DerBinaryOpertion<OP_NEG>::derf(X, Y, F, D);        break; \
  case OP_EXP:       DerBinaryOpertion<OP_EXP>::derf(X, Y, F, D);        break; \
  case OP_LOG:       DerBinaryOpertion<OP_LOG>::derf(X, Y, F, D);        break; \
  case OP_POW:       DerBinaryOpertion<OP_POW>::derf(X, Y, F, D);        break; \
  case OP_CONSTPOW:  DerBinaryOpertion<OP_CONSTPOW>::derf(X, Y, F, D);   break; \
  case OP_SQRT:      DerBinaryOpertion<OP_SQRT>::derf(X, Y, F, D);       break; \
  case OP_SQ:        DerBinaryOpertion<OP_SQ>::derf(X, Y, F, D);         break; \
  case OP_TWICE:     DerBinaryOpertion<OP_TWICE>::derf(X, Y, F, D);      break; \
  case OP_SIN:       DerBinaryOpertion<OP_SIN>::derf(X, Y, F, D);        break; \
  case OP_COS:       DerBinaryOpertion<OP_COS>::derf(X, Y, F, D);        break; \
  case OP_TAN:       DerBinaryOpertion<OP_TAN>::derf(X, Y, F, D);        break; \
  case OP_ASIN:      DerBinaryOpertion<OP_ASIN>::derf(X, Y, F, D);       break; \
  case OP_ACOS:      DerBinaryOpertion<OP_ACOS>::derf(X, Y, F, D);       break; \
  case OP_ATAN:      DerBinaryOpertion<OP_ATAN>::derf(X, Y, F, D);       break; \
  case OP_LT:        DerBinaryOpertion<OP_LT>::derf(X, Y, F, D);         break; \
  case OP_LE:        DerBinaryOpertion<OP_LE>::derf(X, Y, F, D);         break; \
  case OP_EQ:        DerBinaryOpertion<OP_EQ>::derf(X, Y, F, D);         break; \
  case OP_NE:        DerBinaryOpertion<OP_NE>::derf(X, Y, F, D);         break; \
  case OP_NOT:       DerBinaryOpertion<OP_NOT>::derf(X, Y, F, D);        break; \
  case OP_AND:       DerBinaryOpertion<OP_AND>::derf(X, Y, F, D);        break; \
  case OP_OR:        DerBinaryOpertion<OP_OR>::derf(X, Y, F, D);         break; \
  case OP_IF_ELSE_ZERO: DerBinaryOpertion<OP_IF_ELSE_ZERO>::derf(X, Y, F, D);         break; \
  case OP_FLOOR:     DerBinaryOpertion<OP_FLOOR>::derf(X, Y, F, D);      break; \
  case OP_CEIL:      DerBinaryOpertion<OP_CEIL>::derf(X, Y, F, D);       break; \
  case OP_FMOD:      DerBinaryOpertion<OP_FMOD>::derf(X, Y, F, D);       break; \
  case OP_FABS:      DerBinaryOpertion<OP_FABS>::derf(X, Y, F, D);       break; \
  case OP_SIGN:      DerBinaryOpertion<OP_SIGN>::derf(X, Y, F, D);       break; \
  case OP_COPYSIGN:  DerBinaryOpertion<OP_COPYSIGN>::derf(X, Y, F, D);   break; \
  case OP_ERF:       DerBinaryOpertion<OP_ERF>::derf(X, Y, F, D);        break; \
  case OP_FMIN:      DerBinaryOpertion<OP_FMIN>::derf(X, Y, F, D);       break; \
  case OP_FMAX:      DerBinaryOpertion<OP_FMAX>::derf(X, Y, F, D);       break; \
  case OP_INV:       DerBinaryOpertion<OP_INV>::derf(X, Y, F, D);        break; \
  case OP_SINH:      DerBinaryOpertion<OP_SINH>::derf(X, Y, F, D);       break; \
  case OP_COSH:      DerBinaryOpertion<OP_COSH>::derf(X, Y, F, D);       break; \
  case OP_TANH:      DerBinaryOpertion<OP_TANH>::derf(X, Y, F, D);       break; \
  case OP_ASINH:     DerBinaryOpertion<OP_ASINH>::derf(X, Y, F, D);      break; \
  case OP_ACOSH:     DerBinaryOpertion<OP_ACOSH>::derf(X, Y, F, D);      break; \
  case OP_ATANH:     DerBinaryOpertion<OP_ATANH>::derf(X, Y, F, D);      break; \
  case OP_ATAN2:     DerBinaryOpertion<OP_ATAN2>::derf(X, Y, F, D);      break; \
  case OP_ERFINV:    DerBinaryOpertion<OP_ERFINV>::derf(X, Y, F, D);     break; \
  case OP_LIFT:      DerBinaryOpertion<OP_LIFT>::derf(X, Y, F, D);       break; \
  case OP_PRINTME:   DerBinaryOpertion<OP_PRINTME>::derf(X, Y, F, D);    break; \
  case OP_LOG1P:     DerBinaryOpertion<OP_LOG1P>::derf(X, Y, F, D);      break; \
  case OP_EXPM1:     DerBinaryOpertion<OP_EXPM1>::derf(X, Y, F, D);      break; \
  case OP_HYPOT:     DerBinaryOpertion<OP_HYPOT>::derf(X, Y, F, D);      break;
=======
    case OP_ASSIGN:    DerBinaryOperation<OP_ASSIGN>::derf(X, Y, F, D);        break; \
  case OP_ADD:       DerBinaryOperation<OP_ADD>::derf(X, Y, F, D);        break; \
  case OP_SUB:       DerBinaryOperation<OP_SUB>::derf(X, Y, F, D);        break; \
  case OP_MUL:       DerBinaryOperation<OP_MUL>::derf(X, Y, F, D);        break; \
  case OP_DIV:       DerBinaryOperation<OP_DIV>::derf(X, Y, F, D);        break; \
  case OP_NEG:       DerBinaryOperation<OP_NEG>::derf(X, Y, F, D);        break; \
  case OP_EXP:       DerBinaryOperation<OP_EXP>::derf(X, Y, F, D);        break; \
  case OP_LOG:       DerBinaryOperation<OP_LOG>::derf(X, Y, F, D);        break; \
  case OP_POW:       DerBinaryOperation<OP_POW>::derf(X, Y, F, D);        break; \
  case OP_CONSTPOW:  DerBinaryOperation<OP_CONSTPOW>::derf(X, Y, F, D);   break; \
  case OP_SQRT:      DerBinaryOperation<OP_SQRT>::derf(X, Y, F, D);       break; \
  case OP_SQ:        DerBinaryOperation<OP_SQ>::derf(X, Y, F, D);         break; \
  case OP_TWICE:     DerBinaryOperation<OP_TWICE>::derf(X, Y, F, D);      break; \
  case OP_SIN:       DerBinaryOperation<OP_SIN>::derf(X, Y, F, D);        break; \
  case OP_COS:       DerBinaryOperation<OP_COS>::derf(X, Y, F, D);        break; \
  case OP_TAN:       DerBinaryOperation<OP_TAN>::derf(X, Y, F, D);        break; \
  case OP_ASIN:      DerBinaryOperation<OP_ASIN>::derf(X, Y, F, D);       break; \
  case OP_ACOS:      DerBinaryOperation<OP_ACOS>::derf(X, Y, F, D);       break; \
  case OP_ATAN:      DerBinaryOperation<OP_ATAN>::derf(X, Y, F, D);       break; \
  case OP_LT:        DerBinaryOperation<OP_LT>::derf(X, Y, F, D);         break; \
  case OP_LE:        DerBinaryOperation<OP_LE>::derf(X, Y, F, D);         break; \
  case OP_EQ:        DerBinaryOperation<OP_EQ>::derf(X, Y, F, D);         break; \
  case OP_NE:        DerBinaryOperation<OP_NE>::derf(X, Y, F, D);         break; \
  case OP_NOT:       DerBinaryOperation<OP_NOT>::derf(X, Y, F, D);        break; \
  case OP_AND:       DerBinaryOperation<OP_AND>::derf(X, Y, F, D);        break; \
  case OP_OR:        DerBinaryOperation<OP_OR>::derf(X, Y, F, D);         break; \
  case OP_IF_ELSE_ZERO: DerBinaryOperation<OP_IF_ELSE_ZERO>::derf(X, Y, F, D);         break; \
  case OP_FLOOR:     DerBinaryOperation<OP_FLOOR>::derf(X, Y, F, D);      break; \
  case OP_CEIL:      DerBinaryOperation<OP_CEIL>::derf(X, Y, F, D);       break; \
  case OP_FMOD:      DerBinaryOperation<OP_FMOD>::derf(X, Y, F, D);       break; \
  case OP_FABS:      DerBinaryOperation<OP_FABS>::derf(X, Y, F, D);       break; \
  case OP_SIGN:      DerBinaryOperation<OP_SIGN>::derf(X, Y, F, D);       break; \
  case OP_COPYSIGN:  DerBinaryOperation<OP_COPYSIGN>::derf(X, Y, F, D);   break; \
  case OP_ERF:       DerBinaryOperation<OP_ERF>::derf(X, Y, F, D);        break; \
  case OP_FMIN:      DerBinaryOperation<OP_FMIN>::derf(X, Y, F, D);       break; \
  case OP_FMAX:      DerBinaryOperation<OP_FMAX>::derf(X, Y, F, D);       break; \
  case OP_INV:       DerBinaryOperation<OP_INV>::derf(X, Y, F, D);        break; \
  case OP_SINH:      DerBinaryOperation<OP_SINH>::derf(X, Y, F, D);       break; \
  case OP_COSH:      DerBinaryOperation<OP_COSH>::derf(X, Y, F, D);       break; \
  case OP_TANH:      DerBinaryOperation<OP_TANH>::derf(X, Y, F, D);       break; \
  case OP_ASINH:     DerBinaryOperation<OP_ASINH>::derf(X, Y, F, D);      break; \
  case OP_ACOSH:     DerBinaryOperation<OP_ACOSH>::derf(X, Y, F, D);      break; \
  case OP_ATANH:     DerBinaryOperation<OP_ATANH>::derf(X, Y, F, D);      break; \
  case OP_ATAN2:     DerBinaryOperation<OP_ATAN2>::derf(X, Y, F, D);      break; \
  case OP_ERFINV:    DerBinaryOperation<OP_ERFINV>::derf(X, Y, F, D);     break; \
  case OP_LIFT:      DerBinaryOperation<OP_LIFT>::derf(X, Y, F, D);       break; \
  case OP_PRINTME:   DerBinaryOperation<OP_PRINTME>::derf(X, Y, F, D);    break;

>>>>>>> fc045e72
    switch (op) {
      CASADI_MATH_DERF_BUILTIN(x, y, f, d)
        }
  }

  #define CASADI_MATH_BINARY_BUILTIN              \
    case OP_ADD:                                  \
    case OP_SUB:                                  \
    case OP_MUL:                                  \
    case OP_DIV:                                  \
    case OP_POW:                                  \
    case OP_CONSTPOW:                             \
    case OP_LT:                                   \
    case OP_LE:                                   \
    case OP_EQ:                                   \
    case OP_NE:                                   \
    case OP_AND:                                  \
    case OP_OR:                                   \
    case OP_COPYSIGN:                             \
    case OP_FMOD:                                 \
    case OP_FMIN:                                 \
    case OP_FMAX:                                 \
    case OP_ATAN2:                                \
    case OP_PRINTME:                              \
    case OP_LIFT:                                 \
    case OP_HYPOT:

  #define CASADI_MATH_UNARY_BUILTIN              \
    case OP_ASSIGN:                              \
    case OP_NEG:                                 \
    case OP_EXP:                                 \
    case OP_LOG:                                 \
    case OP_SQRT:                                \
    case OP_SQ:                                  \
    case OP_TWICE:                               \
    case OP_SIN:                                 \
    case OP_COS:                                 \
    case OP_TAN:                                 \
    case OP_ASIN:                                \
    case OP_ACOS:                                \
    case OP_ATAN:                                \
    case OP_FLOOR:                               \
    case OP_CEIL:                                \
    case OP_NOT:                                 \
    case OP_ERF:                                 \
    case OP_FABS:                                \
    case OP_SIGN:                                \
    case OP_INV:                                 \
    case OP_SINH:                                \
    case OP_COSH:                                \
    case OP_TANH:                                \
    case OP_ASINH:                               \
    case OP_ACOSH:                               \
    case OP_ATANH:                               \
    case OP_ERFINV:                              \
    case OP_LOG1P:                               \
    case OP_EXPM1:
  
  template<typename T>
  bool casadi_math<T>::is_binary(unsigned char op) {
    switch (op) {
      CASADI_MATH_BINARY_BUILTIN
      case OP_IF_ELSE_ZERO:
        return true;
      default:
        return false;
    }
  }

  template<typename T>
  bool casadi_math<T>::is_unary(unsigned char op) {
    switch (op) {
      CASADI_MATH_UNARY_BUILTIN
      return true;
    default:
      return false;
    }
  }

  template<typename T>
  inline casadi_int casadi_math<T>::ndeps(unsigned char op) {
    switch (op) {
      case OP_CONST:
      case OP_PARAMETER:
      case OP_INPUT:
        return 0;
      CASADI_MATH_BINARY_BUILTIN
      case OP_IF_ELSE_ZERO:
        return 2;
      default:
        return 1;
    }
  }

  template<typename T>
  inline std::string
  casadi_math<T>::print(unsigned char op,
                        const std::string& x, const std::string& y) {
    casadi_assert_dev(ndeps(op)==2);
    return pre(op) + x + sep(op) + y + post(op);
  }

  template<typename T>
  inline std::string
  casadi_math<T>::print(unsigned char op, const std::string& x) {
    casadi_assert_dev(ndeps(op)==1);
    return pre(op) + x + post(op);
  }

  template<typename T>
  inline std::string casadi_math<T>::name(unsigned char op) {
    switch (op) {
    case OP_ASSIGN:         return "assign";
    case OP_ADD:            return "add";
    case OP_SUB:            return "sub";
    case OP_MUL:            return "mul";
    case OP_DIV:            return "div";
    case OP_NEG:            return "neg";
    case OP_EXP:            return "exp";
    case OP_LOG:            return "log";
    case OP_CONSTPOW:
    case OP_POW:            return "pow";
    case OP_SQRT:           return "sqrt";
    case OP_SQ:             return "sq";
    case OP_TWICE:          return "twice";
    case OP_SIN:            return "sin";
    case OP_COS:            return "cos";
    case OP_TAN:            return "tan";
    case OP_ASIN:           return "asin";
    case OP_ACOS:           return "acos";
    case OP_ATAN:           return "atan";
    case OP_LT:             return "lt";
    case OP_LE:             return "le";
    case OP_EQ:             return "eq";
    case OP_NE:             return "ne";
    case OP_NOT:            return "not";
    case OP_AND:            return "and";
    case OP_OR:             return "or";
    case OP_FLOOR:          return "floor";
    case OP_CEIL:           return "ceil";
    case OP_FMOD:           return "fmod";
    case OP_FABS:           return "fabs";
    case OP_SIGN:           return "sign";
    case OP_COPYSIGN:       return "copysign";
    case OP_IF_ELSE_ZERO:   return "if_else_zero";
    case OP_ERF:            return "erf";
    case OP_FMIN:           return "fmin";
    case OP_FMAX:           return "fmax";
    case OP_INV:            return "inv";
    case OP_SINH:           return "sinh";
    case OP_COSH:           return "cosh";
    case OP_TANH:           return "tanh";
    case OP_ASINH:          return "asinh";
    case OP_ACOSH:          return "acosh";
    case OP_ATANH:          return "atanh";
    case OP_ATAN2:          return "atan2";
    case OP_CONST:          return "const";
    case OP_INPUT:          return "input";
    case OP_OUTPUT:         return "output";
    case OP_PARAMETER:      return "parameter";
    case OP_CALL:           return "call";
    case OP_MTIMES:         return "mtimes";
    case OP_SOLVE:          return "solve";
    case OP_TRANSPOSE:      return "transpose";
    case OP_DETERMINANT:    return "determinant";
    case OP_INVERSE:        return "inverse";
    case OP_DOT:            return "dot";
    case OP_HORZCAT:        return "horzcat";
    case OP_VERTCAT:        return "vertcat";
    case OP_DIAGCAT:        return "diagcat";
    case OP_HORZSPLIT:      return "horzsplit";
    case OP_VERTSPLIT:      return "vertsplit";
    case OP_DIAGSPLIT:      return "diagsplit";
    case OP_RESHAPE:        return "reshape";
    case OP_SUBREF:         return "subref";
    case OP_SUBASSIGN:      return "subassign";
    case OP_GETNONZEROS:    return "getnonzeros";
    case OP_GETNONZEROS_PARAM:    return "getnonzeros_param";
    case OP_ADDNONZEROS:    return "addnonzeros";
    case OP_ADDNONZEROS_PARAM:    return "addnonzeros_param";
    case OP_SETNONZEROS:    return "setnonzeros";
    case OP_SETNONZEROS_PARAM:    return "setnonzeros_param";
    case OP_PROJECT:        return "project";
    case OP_ASSERTION:      return "assertion";
    case OP_NORM2:          return "norm2";
    case OP_NORM1:          return "norm1";
    case OP_NORMINF:        return "norminf";
    case OP_NORMF:          return "normf";
    case OP_ERFINV:         return "erfinv";
    case OP_PRINTME:        return "printme";
    case OP_LIFT:           return "lift";
    case OP_EINSTEIN:       return "einstein";
    case OP_BSPLINE:        return "bspline";
    case OP_CONVEXIFY:      return "convexify";
    case OP_LOG1P:          return "log1p";
    case OP_EXPM1:          return "expm1";
    case OP_HYPOT:          return "hypot";
    case OP_LOGSUMEXP:      return "logsumexp";
    }
    return nullptr;
  }

  template<typename T>
  inline std::string casadi_math<T>::pre(unsigned char op) {
    switch (op) {
    case OP_ASSIGN:    return "";
    case OP_ADD:       return "(";
    case OP_SUB:       return "(";
    case OP_MUL:       return "(";
    case OP_DIV:       return "(";
    case OP_NEG:       return "(-";
    case OP_TWICE:     return "(2.*";
    case OP_LT:        return "(";
    case OP_LE:        return "(";
    case OP_EQ:        return "(";
    case OP_NE:        return "(";
    case OP_NOT:       return "(!";
    case OP_AND:       return "(";
    case OP_OR:        return "(";
    case OP_IF_ELSE_ZERO: return "(";
    case OP_INV:       return "(1./";
    default: return name(op) + "(";
    }
  }

  template<typename T>
  inline std::string casadi_math<T>::sep(unsigned char op) {
    switch (op) {
    case OP_ADD:       return "+";
    case OP_SUB:       return "-";
    case OP_MUL:       return "*";
    case OP_DIV:       return "/";
    case OP_LT:        return "<";
    case OP_LE:        return "<=";
    case OP_EQ:        return "==";
    case OP_NE:        return "!=";
    case OP_AND:       return "&&";
    case OP_OR:        return "||";
    case OP_IF_ELSE_ZERO: return "?";
    default:           return ",";
    }
  }

  template<typename T>
  inline std::string casadi_math<T>::post(unsigned char op) {
    switch (op) {
    case OP_ASSIGN:       return "";
    case OP_IF_ELSE_ZERO: return ":0)";
    default:              return ")";
    }
  }

#endif // SWIG

} // namespace casadi

/// \endcond

#endif // CASADI_CALCULUS_HPP<|MERGE_RESOLUTION|>--- conflicted
+++ resolved
@@ -1385,107 +1385,56 @@
     // NOTE: We define the implementation in a preprocessor macro to be able to force inlining,
     // and to allow extensions in the VM
 #define CASADI_MATH_DERF_BUILTIN(X, Y, F, D)                            \
-<<<<<<< HEAD
-    case OP_ASSIGN:    DerBinaryOpertion<OP_ASSIGN>::derf(X, Y, F, D);        break; \
-  case OP_ADD:       DerBinaryOpertion<OP_ADD>::derf(X, Y, F, D);        break; \
-  case OP_SUB:       DerBinaryOpertion<OP_SUB>::derf(X, Y, F, D);        break; \
-  case OP_MUL:       DerBinaryOpertion<OP_MUL>::derf(X, Y, F, D);        break; \
-  case OP_DIV:       DerBinaryOpertion<OP_DIV>::derf(X, Y, F, D);        break; \
-  case OP_NEG:       DerBinaryOpertion<OP_NEG>::derf(X, Y, F, D);        break; \
-  case OP_EXP:       DerBinaryOpertion<OP_EXP>::derf(X, Y, F, D);        break; \
-  case OP_LOG:       DerBinaryOpertion<OP_LOG>::derf(X, Y, F, D);        break; \
-  case OP_POW:       DerBinaryOpertion<OP_POW>::derf(X, Y, F, D);        break; \
-  case OP_CONSTPOW:  DerBinaryOpertion<OP_CONSTPOW>::derf(X, Y, F, D);   break; \
-  case OP_SQRT:      DerBinaryOpertion<OP_SQRT>::derf(X, Y, F, D);       break; \
-  case OP_SQ:        DerBinaryOpertion<OP_SQ>::derf(X, Y, F, D);         break; \
-  case OP_TWICE:     DerBinaryOpertion<OP_TWICE>::derf(X, Y, F, D);      break; \
-  case OP_SIN:       DerBinaryOpertion<OP_SIN>::derf(X, Y, F, D);        break; \
-  case OP_COS:       DerBinaryOpertion<OP_COS>::derf(X, Y, F, D);        break; \
-  case OP_TAN:       DerBinaryOpertion<OP_TAN>::derf(X, Y, F, D);        break; \
-  case OP_ASIN:      DerBinaryOpertion<OP_ASIN>::derf(X, Y, F, D);       break; \
-  case OP_ACOS:      DerBinaryOpertion<OP_ACOS>::derf(X, Y, F, D);       break; \
-  case OP_ATAN:      DerBinaryOpertion<OP_ATAN>::derf(X, Y, F, D);       break; \
-  case OP_LT:        DerBinaryOpertion<OP_LT>::derf(X, Y, F, D);         break; \
-  case OP_LE:        DerBinaryOpertion<OP_LE>::derf(X, Y, F, D);         break; \
-  case OP_EQ:        DerBinaryOpertion<OP_EQ>::derf(X, Y, F, D);         break; \
-  case OP_NE:        DerBinaryOpertion<OP_NE>::derf(X, Y, F, D);         break; \
-  case OP_NOT:       DerBinaryOpertion<OP_NOT>::derf(X, Y, F, D);        break; \
-  case OP_AND:       DerBinaryOpertion<OP_AND>::derf(X, Y, F, D);        break; \
-  case OP_OR:        DerBinaryOpertion<OP_OR>::derf(X, Y, F, D);         break; \
-  case OP_IF_ELSE_ZERO: DerBinaryOpertion<OP_IF_ELSE_ZERO>::derf(X, Y, F, D);         break; \
-  case OP_FLOOR:     DerBinaryOpertion<OP_FLOOR>::derf(X, Y, F, D);      break; \
-  case OP_CEIL:      DerBinaryOpertion<OP_CEIL>::derf(X, Y, F, D);       break; \
-  case OP_FMOD:      DerBinaryOpertion<OP_FMOD>::derf(X, Y, F, D);       break; \
-  case OP_FABS:      DerBinaryOpertion<OP_FABS>::derf(X, Y, F, D);       break; \
-  case OP_SIGN:      DerBinaryOpertion<OP_SIGN>::derf(X, Y, F, D);       break; \
-  case OP_COPYSIGN:  DerBinaryOpertion<OP_COPYSIGN>::derf(X, Y, F, D);   break; \
-  case OP_ERF:       DerBinaryOpertion<OP_ERF>::derf(X, Y, F, D);        break; \
-  case OP_FMIN:      DerBinaryOpertion<OP_FMIN>::derf(X, Y, F, D);       break; \
-  case OP_FMAX:      DerBinaryOpertion<OP_FMAX>::derf(X, Y, F, D);       break; \
-  case OP_INV:       DerBinaryOpertion<OP_INV>::derf(X, Y, F, D);        break; \
-  case OP_SINH:      DerBinaryOpertion<OP_SINH>::derf(X, Y, F, D);       break; \
-  case OP_COSH:      DerBinaryOpertion<OP_COSH>::derf(X, Y, F, D);       break; \
-  case OP_TANH:      DerBinaryOpertion<OP_TANH>::derf(X, Y, F, D);       break; \
-  case OP_ASINH:     DerBinaryOpertion<OP_ASINH>::derf(X, Y, F, D);      break; \
-  case OP_ACOSH:     DerBinaryOpertion<OP_ACOSH>::derf(X, Y, F, D);      break; \
-  case OP_ATANH:     DerBinaryOpertion<OP_ATANH>::derf(X, Y, F, D);      break; \
-  case OP_ATAN2:     DerBinaryOpertion<OP_ATAN2>::derf(X, Y, F, D);      break; \
-  case OP_ERFINV:    DerBinaryOpertion<OP_ERFINV>::derf(X, Y, F, D);     break; \
-  case OP_LIFT:      DerBinaryOpertion<OP_LIFT>::derf(X, Y, F, D);       break; \
-  case OP_PRINTME:   DerBinaryOpertion<OP_PRINTME>::derf(X, Y, F, D);    break; \
-  case OP_LOG1P:     DerBinaryOpertion<OP_LOG1P>::derf(X, Y, F, D);      break; \
-  case OP_EXPM1:     DerBinaryOpertion<OP_EXPM1>::derf(X, Y, F, D);      break; \
-  case OP_HYPOT:     DerBinaryOpertion<OP_HYPOT>::derf(X, Y, F, D);      break;
-=======
-    case OP_ASSIGN:    DerBinaryOperation<OP_ASSIGN>::derf(X, Y, F, D);        break; \
-  case OP_ADD:       DerBinaryOperation<OP_ADD>::derf(X, Y, F, D);        break; \
-  case OP_SUB:       DerBinaryOperation<OP_SUB>::derf(X, Y, F, D);        break; \
-  case OP_MUL:       DerBinaryOperation<OP_MUL>::derf(X, Y, F, D);        break; \
-  case OP_DIV:       DerBinaryOperation<OP_DIV>::derf(X, Y, F, D);        break; \
-  case OP_NEG:       DerBinaryOperation<OP_NEG>::derf(X, Y, F, D);        break; \
-  case OP_EXP:       DerBinaryOperation<OP_EXP>::derf(X, Y, F, D);        break; \
-  case OP_LOG:       DerBinaryOperation<OP_LOG>::derf(X, Y, F, D);        break; \
-  case OP_POW:       DerBinaryOperation<OP_POW>::derf(X, Y, F, D);        break; \
-  case OP_CONSTPOW:  DerBinaryOperation<OP_CONSTPOW>::derf(X, Y, F, D);   break; \
-  case OP_SQRT:      DerBinaryOperation<OP_SQRT>::derf(X, Y, F, D);       break; \
-  case OP_SQ:        DerBinaryOperation<OP_SQ>::derf(X, Y, F, D);         break; \
-  case OP_TWICE:     DerBinaryOperation<OP_TWICE>::derf(X, Y, F, D);      break; \
-  case OP_SIN:       DerBinaryOperation<OP_SIN>::derf(X, Y, F, D);        break; \
-  case OP_COS:       DerBinaryOperation<OP_COS>::derf(X, Y, F, D);        break; \
-  case OP_TAN:       DerBinaryOperation<OP_TAN>::derf(X, Y, F, D);        break; \
-  case OP_ASIN:      DerBinaryOperation<OP_ASIN>::derf(X, Y, F, D);       break; \
-  case OP_ACOS:      DerBinaryOperation<OP_ACOS>::derf(X, Y, F, D);       break; \
-  case OP_ATAN:      DerBinaryOperation<OP_ATAN>::derf(X, Y, F, D);       break; \
-  case OP_LT:        DerBinaryOperation<OP_LT>::derf(X, Y, F, D);         break; \
-  case OP_LE:        DerBinaryOperation<OP_LE>::derf(X, Y, F, D);         break; \
-  case OP_EQ:        DerBinaryOperation<OP_EQ>::derf(X, Y, F, D);         break; \
-  case OP_NE:        DerBinaryOperation<OP_NE>::derf(X, Y, F, D);         break; \
-  case OP_NOT:       DerBinaryOperation<OP_NOT>::derf(X, Y, F, D);        break; \
-  case OP_AND:       DerBinaryOperation<OP_AND>::derf(X, Y, F, D);        break; \
-  case OP_OR:        DerBinaryOperation<OP_OR>::derf(X, Y, F, D);         break; \
-  case OP_IF_ELSE_ZERO: DerBinaryOperation<OP_IF_ELSE_ZERO>::derf(X, Y, F, D);         break; \
-  case OP_FLOOR:     DerBinaryOperation<OP_FLOOR>::derf(X, Y, F, D);      break; \
-  case OP_CEIL:      DerBinaryOperation<OP_CEIL>::derf(X, Y, F, D);       break; \
-  case OP_FMOD:      DerBinaryOperation<OP_FMOD>::derf(X, Y, F, D);       break; \
-  case OP_FABS:      DerBinaryOperation<OP_FABS>::derf(X, Y, F, D);       break; \
-  case OP_SIGN:      DerBinaryOperation<OP_SIGN>::derf(X, Y, F, D);       break; \
-  case OP_COPYSIGN:  DerBinaryOperation<OP_COPYSIGN>::derf(X, Y, F, D);   break; \
-  case OP_ERF:       DerBinaryOperation<OP_ERF>::derf(X, Y, F, D);        break; \
-  case OP_FMIN:      DerBinaryOperation<OP_FMIN>::derf(X, Y, F, D);       break; \
-  case OP_FMAX:      DerBinaryOperation<OP_FMAX>::derf(X, Y, F, D);       break; \
-  case OP_INV:       DerBinaryOperation<OP_INV>::derf(X, Y, F, D);        break; \
-  case OP_SINH:      DerBinaryOperation<OP_SINH>::derf(X, Y, F, D);       break; \
-  case OP_COSH:      DerBinaryOperation<OP_COSH>::derf(X, Y, F, D);       break; \
-  case OP_TANH:      DerBinaryOperation<OP_TANH>::derf(X, Y, F, D);       break; \
-  case OP_ASINH:     DerBinaryOperation<OP_ASINH>::derf(X, Y, F, D);      break; \
-  case OP_ACOSH:     DerBinaryOperation<OP_ACOSH>::derf(X, Y, F, D);      break; \
-  case OP_ATANH:     DerBinaryOperation<OP_ATANH>::derf(X, Y, F, D);      break; \
-  case OP_ATAN2:     DerBinaryOperation<OP_ATAN2>::derf(X, Y, F, D);      break; \
-  case OP_ERFINV:    DerBinaryOperation<OP_ERFINV>::derf(X, Y, F, D);     break; \
-  case OP_LIFT:      DerBinaryOperation<OP_LIFT>::derf(X, Y, F, D);       break; \
-  case OP_PRINTME:   DerBinaryOperation<OP_PRINTME>::derf(X, Y, F, D);    break;
-
->>>>>>> fc045e72
+case OP_ASSIGN:    DerBinaryOperation<OP_ASSIGN>::derf(X, Y, F, D);        break; \
+case OP_ADD:       DerBinaryOperation<OP_ADD>::derf(X, Y, F, D);        break; \
+case OP_SUB:       DerBinaryOperation<OP_SUB>::derf(X, Y, F, D);        break; \
+case OP_MUL:       DerBinaryOperation<OP_MUL>::derf(X, Y, F, D);        break; \
+case OP_DIV:       DerBinaryOperation<OP_DIV>::derf(X, Y, F, D);        break; \
+case OP_NEG:       DerBinaryOperation<OP_NEG>::derf(X, Y, F, D);        break; \
+case OP_EXP:       DerBinaryOperation<OP_EXP>::derf(X, Y, F, D);        break; \
+case OP_LOG:       DerBinaryOperation<OP_LOG>::derf(X, Y, F, D);        break; \
+case OP_POW:       DerBinaryOperation<OP_POW>::derf(X, Y, F, D);        break; \
+case OP_CONSTPOW:  DerBinaryOperation<OP_CONSTPOW>::derf(X, Y, F, D);   break; \
+case OP_SQRT:      DerBinaryOperation<OP_SQRT>::derf(X, Y, F, D);       break; \
+case OP_SQ:        DerBinaryOperation<OP_SQ>::derf(X, Y, F, D);         break; \
+case OP_TWICE:     DerBinaryOperation<OP_TWICE>::derf(X, Y, F, D);      break; \
+case OP_SIN:       DerBinaryOperation<OP_SIN>::derf(X, Y, F, D);        break; \
+case OP_COS:       DerBinaryOperation<OP_COS>::derf(X, Y, F, D);        break; \
+case OP_TAN:       DerBinaryOperation<OP_TAN>::derf(X, Y, F, D);        break; \
+case OP_ASIN:      DerBinaryOperation<OP_ASIN>::derf(X, Y, F, D);       break; \
+case OP_ACOS:      DerBinaryOperation<OP_ACOS>::derf(X, Y, F, D);       break; \
+case OP_ATAN:      DerBinaryOperation<OP_ATAN>::derf(X, Y, F, D);       break; \
+case OP_LT:        DerBinaryOperation<OP_LT>::derf(X, Y, F, D);         break; \
+case OP_LE:        DerBinaryOperation<OP_LE>::derf(X, Y, F, D);         break; \
+case OP_EQ:        DerBinaryOperation<OP_EQ>::derf(X, Y, F, D);         break; \
+case OP_NE:        DerBinaryOperation<OP_NE>::derf(X, Y, F, D);         break; \
+case OP_NOT:       DerBinaryOperation<OP_NOT>::derf(X, Y, F, D);        break; \
+case OP_AND:       DerBinaryOperation<OP_AND>::derf(X, Y, F, D);        break; \
+case OP_OR:        DerBinaryOperation<OP_OR>::derf(X, Y, F, D);         break; \
+case OP_IF_ELSE_ZERO: DerBinaryOperation<OP_IF_ELSE_ZERO>::derf(X, Y, F, D);         break; \
+case OP_FLOOR:     DerBinaryOperation<OP_FLOOR>::derf(X, Y, F, D);      break; \
+case OP_CEIL:      DerBinaryOperation<OP_CEIL>::derf(X, Y, F, D);       break; \
+case OP_FMOD:      DerBinaryOperation<OP_FMOD>::derf(X, Y, F, D);       break; \
+case OP_FABS:      DerBinaryOperation<OP_FABS>::derf(X, Y, F, D);       break; \
+case OP_SIGN:      DerBinaryOperation<OP_SIGN>::derf(X, Y, F, D);       break; \
+case OP_COPYSIGN:  DerBinaryOperation<OP_COPYSIGN>::derf(X, Y, F, D);   break; \
+case OP_ERF:       DerBinaryOperation<OP_ERF>::derf(X, Y, F, D);        break; \
+case OP_FMIN:      DerBinaryOperation<OP_FMIN>::derf(X, Y, F, D);       break; \
+case OP_FMAX:      DerBinaryOperation<OP_FMAX>::derf(X, Y, F, D);       break; \
+case OP_INV:       DerBinaryOperation<OP_INV>::derf(X, Y, F, D);        break; \
+case OP_SINH:      DerBinaryOperation<OP_SINH>::derf(X, Y, F, D);       break; \
+case OP_COSH:      DerBinaryOperation<OP_COSH>::derf(X, Y, F, D);       break; \
+case OP_TANH:      DerBinaryOperation<OP_TANH>::derf(X, Y, F, D);       break; \
+case OP_ASINH:     DerBinaryOperation<OP_ASINH>::derf(X, Y, F, D);      break; \
+case OP_ACOSH:     DerBinaryOperation<OP_ACOSH>::derf(X, Y, F, D);      break; \
+case OP_ATANH:     DerBinaryOperation<OP_ATANH>::derf(X, Y, F, D);      break; \
+case OP_ATAN2:     DerBinaryOperation<OP_ATAN2>::derf(X, Y, F, D);      break; \
+case OP_ERFINV:    DerBinaryOperation<OP_ERFINV>::derf(X, Y, F, D);     break; \
+case OP_LIFT:      DerBinaryOperation<OP_LIFT>::derf(X, Y, F, D);       break; \
+case OP_PRINTME:   DerBinaryOperation<OP_PRINTME>::derf(X, Y, F, D);    break; \
+case OP_LOG1P:     DerBinaryOperation<OP_LOG1P>::derf(X, Y, F, D);      break; \
+case OP_EXPM1:     DerBinaryOperation<OP_EXPM1>::derf(X, Y, F, D);      break; \
+case OP_HYPOT:     DerBinaryOperation<OP_HYPOT>::derf(X, Y, F, D);      break;
     switch (op) {
       CASADI_MATH_DERF_BUILTIN(x, y, f, d)
         }
