/*
 *    This file is part of CasADi.
 *
 *    CasADi -- A symbolic framework for dynamic optimization.
 *    Copyright (C) 2010-2014 Joel Andersson, Joris Gillis, Moritz Diehl,
 *                            K.U. Leuven. All rights reserved.
 *    Copyright (C) 2011-2014 Greg Horn
 *
 *    CasADi is free software; you can redistribute it and/or
 *    modify it under the terms of the GNU Lesser General Public
 *    License as published by the Free Software Foundation; either
 *    version 3 of the License, or (at your option) any later version.
 *
 *    CasADi is distributed in the hope that it will be useful,
 *    but WITHOUT ANY WARRANTY; without even the implied warranty of
 *    MERCHANTABILITY or FITNESS FOR A PARTICULAR PURPOSE.  See the GNU
 *    Lesser General Public License for more details.
 *
 *    You should have received a copy of the GNU Lesser General Public
 *    License along with CasADi; if not, write to the Free Software
 *    Foundation, Inc., 51 Franklin Street, Fifth Floor, Boston, MA  02110-1301  USA
 *
 */


#include "cvodes_interface.hpp"
#include "casadi/core/std_vector_tools.hpp"

#define THROWING(fcn, ...) \
cvodes_error(CASADI_ASSERT_STR(fcn) CASADI_ASSERT_WHERE, fcn(__VA_ARGS__))

using namespace std;
namespace casadi {

  extern "C"
  int CASADI_INTEGRATOR_CVODES_EXPORT
  casadi_register_integrator_cvodes(Integrator::Plugin* plugin) {
    plugin->creator = CvodesInterface::creator;
    plugin->name = "cvodes";
    plugin->doc = CvodesInterface::meta_doc.c_str();;
    plugin->version = 30;
    return 0;
  }

  extern "C"
  void CASADI_INTEGRATOR_CVODES_EXPORT casadi_load_integrator_cvodes() {
    Integrator::registerPlugin(casadi_register_integrator_cvodes);
  }

  CvodesInterface::CvodesInterface(const std::string& name, const Function& dae)
    : SundialsInterface(name, dae) {
  }

  CvodesInterface::~CvodesInterface() {
    clear_memory();
  }

  Options CvodesInterface::options_
  = {{&SundialsInterface::options_},
     {{"linear_multistep_method",
       {OT_STRING,
        "Integrator scheme: BDF|adams"}},
      {"nonlinear_solver_iteration",
       {OT_STRING,
        "Nonlinear solver type: NEWTON|functional"}},
      {"fsens_all_at_once",
       {OT_BOOL,
        "Calculate all right hand sides of the sensitivity equations at once"}}
     }
  };

  void CvodesInterface::init(const Dict& opts) {
    log("CvodesInterface::init", "begin");

    // Initialize the base classes
    SundialsInterface::init(opts);

    // Default options
    string linear_multistep_method = "bdf";
    string nonlinear_solver_iteration = "newton";

    // Read options
    for (auto&& op : opts) {
      if (op.first=="linear_multistep_method") {
        linear_multistep_method = op.second.to_string();
      } else if (op.first=="nonlinear_solver_iteration") {
        nonlinear_solver_iteration = op.second.to_string();
      }
    }

    // Create function
    create_function("odeF", {"x", "p", "t"}, {"ode"});
    create_function("quadF", {"x", "p", "t"}, {"quad"});
    create_function("odeB", {"rx", "rp", "x", "p", "t"}, {"rode"});
    create_function("quadB", {"rx", "rp", "x", "p", "t"}, {"rquad"});

    // Algebraic variables not supported
    casadi_assert_message(nz_==0 && nrz_==0,
                          "CVODES does not support algebraic variables");

    if (linear_multistep_method=="adams") {
      lmm_ = CV_ADAMS;
    } else if (linear_multistep_method=="bdf") {
      lmm_ = CV_BDF;
    } else {
      casadi_error("Unknown linear multistep method: " + linear_multistep_method);
    }

    if (nonlinear_solver_iteration=="newton") {
      iter_ = CV_NEWTON;
    } else if (nonlinear_solver_iteration=="functional") {
      iter_ = CV_FUNCTIONAL;
    } else {
      casadi_error("Unknown nonlinear solver iteration: " + nonlinear_solver_iteration);
    }

    // Attach functions for jacobian information
<<<<<<< HEAD
    if (newton_scheme_!=SD_DIRECT) {
      create_function("jtimesF", {"t", "x", "p", "fwd:x"}, {"fwd:ode"});
      if (nrx_>0) {
        create_function("jtimesB",
                        {"t", "x", "p", "rx", "rp", "fwd:rx"}, {"fwd:rode"});
      }
=======
    create_function("jtimesF", {"t", "x", "p", "fwd:x"}, {"fwd:ode"});
    if (nrx_>0) {
      create_function("jtimesB",
                      {"t", "x", "p", "rx", "rp", "fwd:rx"}, {"fwd:rode"});
>>>>>>> 5df2fcd3
    }
  }

  void CvodesInterface::init_memory(void* mem) const {
    SundialsInterface::init_memory(mem);
    auto m = to_mem(mem);

    // Create CVodes memory block
    m->mem = CVodeCreate(lmm_, iter_);
    casadi_assert_message(m->mem!=0, "CVodeCreate: Creation failed");

    // Set error handler function
    THROWING(CVodeSetErrHandlerFn, m->mem, ehfun, m);

    // Set user data
    THROWING(CVodeSetUserData, m->mem, m);

    // Initialize CVodes
    double t0 = 0;
    THROWING(CVodeInit, m->mem, rhs, t0, m->xz);

    // Set tolerances
    THROWING(CVodeSStolerances, m->mem, reltol_, abstol_);

    // Maximum number of steps
    THROWING(CVodeSetMaxNumSteps, m->mem, max_num_steps_);

    // attach a linear solver
    if (newton_scheme_==SD_DIRECT) {
      // Direct scheme
      CVodeMem cv_mem = static_cast<CVodeMem>(m->mem);
      cv_mem->cv_lmem   = m;
      cv_mem->cv_lsetup = lsetup;
      cv_mem->cv_lsolve = lsolve;
      cv_mem->cv_setupNonNull = TRUE;
    } else {
      // Iterative scheme
      int pretype = use_precon_ ? PREC_LEFT : PREC_NONE;
      switch (newton_scheme_) {
      case SD_DIRECT: casadi_assert(0);
      case SD_GMRES: THROWING(CVSpgmr, m->mem, pretype, max_krylov_); break;
      case SD_BCGSTAB: THROWING(CVSpbcg, m->mem, pretype, max_krylov_); break;
      case SD_TFQMR: THROWING(CVSptfqmr, m->mem, pretype, max_krylov_); break;
      }
      THROWING(CVSpilsSetJacTimesVecFn, m->mem, jtimes);
      if (use_precon_) THROWING(CVSpilsSetPreconditioner, m->mem, psetup, psolve);
    }

    // Quadrature equations
    if (nq_>0) {
      // Initialize quadratures in CVodes
      THROWING(CVodeQuadInit, m->mem, rhsQ, m->q);

      // Should the quadrature errors be used for step size control?
      if (quad_err_con_) {
        THROWING(CVodeSetQuadErrCon, m->mem, true);

        // Quadrature error tolerances
        // TODO(Joel): vector absolute tolerances
        THROWING(CVodeQuadSStolerances, m->mem, reltol_, abstol_);
      }
    }

    // Initialize adjoint sensitivities
    if (nrx_>0) {
      int interpType = interp_==SD_HERMITE ? CV_HERMITE : CV_POLYNOMIAL;
      THROWING(CVodeAdjInit, m->mem, steps_per_checkpoint_, interpType);
    }

    m->first_callB = true;
  }

  int CvodesInterface::rhs(double t, N_Vector x, N_Vector xdot, void *user_data) {
    try {
      casadi_assert(user_data);
      auto m = to_mem(user_data);
      auto& s = m->self;
      m->arg[0] = NV_DATA_S(x);
      m->arg[1] = m->p;
      m->arg[2] = &t;
      m->res[0] = NV_DATA_S(xdot);
      s.calc_function(m, "odeF");
      return 0;
    } catch(exception& e) {
      userOut<true, PL_WARN>() << "rhs failed: " << e.what() << endl;
      return 1;
    }
  }

  void CvodesInterface::reset(IntegratorMemory* mem, double t, const double* x,
                              const double* z, const double* _p) const {
    casadi_msg("CvodesInterface::reset begin");
    auto m = to_mem(mem);

    // Reset the base classes
    SundialsInterface::reset(mem, t, x, z, _p);

    // Re-initialize
    THROWING(CVodeReInit, m->mem, t, m->xz);

    // Re-initialize quadratures
    if (nq_>0) {
      N_VConst(0.0, m->q);
      THROWING(CVodeQuadReInit, m->mem, m->q);
    }

    // Re-initialize backward integration
    if (nrx_>0) {
      THROWING(CVodeAdjReInit, m->mem);
    }

    // Set the stop time of the integration -- don't integrate past this point
    if (stop_at_end_) setStopTime(m, grid_.back());
    casadi_msg("CvodesInterface::reset end");
  }

  void CvodesInterface::advance(IntegratorMemory* mem, double t, double* x,
                                double* z, double* q) const {
    auto m = to_mem(mem);

    casadi_assert_message(t>=grid_.front(),
                          "CvodesInterface::integrate(" << t << "): "
                          "Cannot integrate to a time earlier than t0 ("
                          << grid_.front() << ")");
    casadi_assert_message(t<=grid_.back() || !stop_at_end_, "CvodesInterface::integrate("
                          << t << "):"
                          " Cannot integrate past a time later than tf (" << grid_.back() << ") "
                          "unless stop_at_end is set to False.");

    // Integrate, unless already at desired time
    const double ttol = 1e-9;
    if (fabs(m->t-t)>=ttol) {
      // Integrate forward ...
      if (nrx_>0) {
        // ... with taping
        THROWING(CVodeF, m->mem, t, m->xz, &m->t, CV_NORMAL, &m->ncheck);
      } else {
        // ... without taping
        THROWING(CVode, m->mem, t, m->xz, &m->t, CV_NORMAL);
      }

      // Get quadratures
      if (nq_>0) {
        double tret;
        THROWING(CVodeGetQuad, m->mem, &tret, m->q);
      }
    }

    // Set function outputs
    casadi_copy(NV_DATA_S(m->xz), nx_, x);
    casadi_copy(NV_DATA_S(m->q), nq_, q);

    // Get stats
    THROWING(CVodeGetIntegratorStats, m->mem, &m->nsteps, &m->nfevals, &m->nlinsetups,
             &m->netfails, &m->qlast, &m->qcur, &m->hinused,
             &m->hlast, &m->hcur, &m->tcur);

    casadi_msg("CvodesInterface::integrate(" << t << ") end");
  }

  void CvodesInterface::resetB(IntegratorMemory* mem, double t, const double* rx,
                               const double* rz, const double* rp) const {
    auto m = to_mem(mem);

    // Reset the base classes
    SundialsInterface::resetB(mem, t, rx, rz, rp);

    if (m->first_callB) {
      // Create backward problem
      THROWING(CVodeCreateB, m->mem, lmm_, iter_, &m->whichB);
      THROWING(CVodeInitB, m->mem, m->whichB, rhsB, grid_.back(), m->rxz);
      THROWING(CVodeSStolerancesB, m->mem, m->whichB, reltol_, abstol_);
      THROWING(CVodeSetUserDataB, m->mem, m->whichB, m);
      if (newton_scheme_==SD_DIRECT) {
        // Direct scheme
        CVodeMem cv_mem = static_cast<CVodeMem>(m->mem);
        CVadjMem ca_mem = cv_mem->cv_adj_mem;
        CVodeBMem cvB_mem = ca_mem->cvB_mem;
        cvB_mem->cv_lmem   = m;
        cvB_mem->cv_mem->cv_lmem = m;
        cvB_mem->cv_mem->cv_lsetup = lsetupB;
        cvB_mem->cv_mem->cv_lsolve = lsolveB;
        cvB_mem->cv_mem->cv_setupNonNull = TRUE;
      } else {
        // Iterative scheme
        int pretype = use_precon_ ? PREC_LEFT : PREC_NONE;
        switch (newton_scheme_) {
        case SD_DIRECT: casadi_assert(0);
        case SD_GMRES: THROWING(CVSpgmrB, m->mem, m->whichB, pretype, max_krylov_); break;
        case SD_BCGSTAB: THROWING(CVSpbcgB, m->mem, m->whichB, pretype, max_krylov_); break;
        case SD_TFQMR: THROWING(CVSptfqmrB, m->mem, m->whichB, pretype, max_krylov_); break;
        }
        THROWING(CVSpilsSetJacTimesVecFnB, m->mem, m->whichB, jtimesB);
        if (use_precon_) THROWING(CVSpilsSetPreconditionerB, m->mem, m->whichB, psetupB, psolveB);
      }

      // Quadratures for the backward problem
      THROWING(CVodeQuadInitB, m->mem, m->whichB, rhsQB, m->rq);
      if (quad_err_con_) {
        THROWING(CVodeSetQuadErrConB, m->mem, m->whichB, true);
        THROWING(CVodeQuadSStolerancesB, m->mem, m->whichB, reltol_, abstol_);
      }

      // Mark initialized
      m->first_callB = false;
    } else {
      THROWING(CVodeReInitB, m->mem, m->whichB, grid_.back(), m->rxz);
      THROWING(CVodeQuadReInitB, m->mem, m->whichB, m->rq);
    }
    casadi_msg("CvodesInterface::resetB end");
  }

  void CvodesInterface::retreat(IntegratorMemory* mem, double t,
                                double* rx, double* rz, double* rq) const {
    auto m = to_mem(mem);
    // Integrate, unless already at desired time
    if (t<m->t) {
      THROWING(CVodeB, m->mem, t, CV_NORMAL);
      THROWING(CVodeGetB, m->mem, m->whichB, &m->t, m->rxz);
      if (nrq_>0) {
        THROWING(CVodeGetQuadB, m->mem, m->whichB, &m->t, m->rq);
      }
    }

    // Save outputs
    casadi_copy(NV_DATA_S(m->rxz), nrx_, rx);
    casadi_copy(NV_DATA_S(m->rq), nrq_, rq);

    // Get stats
    CVodeMem cv_mem = static_cast<CVodeMem>(m->mem);
    CVadjMem ca_mem = cv_mem->cv_adj_mem;
    CVodeBMem cvB_mem = ca_mem->cvB_mem;
    THROWING(CVodeGetIntegratorStats, cvB_mem->cv_mem, &m->nstepsB,
           &m->nfevalsB, &m->nlinsetupsB, &m->netfailsB, &m->qlastB,
           &m->qcurB, &m->hinusedB, &m->hlastB, &m->hcurB, &m->tcurB);
  }

  void CvodesInterface::cvodes_error(const char* module, int flag) {
    // Successfull return or warning
    if (flag>=CV_SUCCESS) return;
    // Construct error message
    stringstream ss;
    char* flagname = CVodeGetReturnFlagName(flag);
    ss << module << " returned \"" << flagname << "\"."
       << " Consult CVODES documentation.";
    free(flagname);
    casadi_error(ss.str());
  }

  void CvodesInterface::ehfun(int error_code, const char *module, const char *function,
                              char *msg, void *user_data) {
    try {
      casadi_assert(user_data);
      auto m = to_mem(user_data);
      auto& s = m->self;
      if (!s.disable_internal_warnings_) {
        userOut<true, PL_WARN>() << msg << endl;
      }
    } catch(exception& e) {
      userOut<true, PL_WARN>() << "ehfun failed: " << e.what() << endl;
    }
  }

  int CvodesInterface::rhsQ(double t, N_Vector x, N_Vector qdot, void *user_data) {
    try {
      auto m = to_mem(user_data);
      auto& s = m->self;
      m->arg[0] = NV_DATA_S(x);
      m->arg[1] = m->p;
      m->arg[2] = &t;
      m->res[0] = NV_DATA_S(qdot);
      s.calc_function(m, "quadF");
      return 0;
    } catch(exception& e) {
      userOut<true, PL_WARN>() << "rhsQ failed: " << e.what() << endl;;
      return 1;
    }
  }

  int CvodesInterface::rhsB(double t, N_Vector x, N_Vector rx, N_Vector rxdot,
                            void *user_data) {
    try {
      casadi_assert(user_data);
      auto m = to_mem(user_data);
      auto& s = m->self;
      m->arg[0] = NV_DATA_S(rx);
      m->arg[1] = m->rp;
      m->arg[2] = NV_DATA_S(x);
      m->arg[3] = m->p;
      m->arg[4] = &t;
      m->res[0] = NV_DATA_S(rxdot);
      s.calc_function(m, "odeB");

      // Negate (note definition of g)
      casadi_scal(s.nrx_, -1., NV_DATA_S(rxdot));

      return 0;
    } catch(exception& e) {
      userOut<true, PL_WARN>() << "rhsB failed: " << e.what() << endl;;
      return 1;
    }
  }

  int CvodesInterface::rhsQB(double t, N_Vector x, N_Vector rx,
                             N_Vector rqdot, void *user_data) {
    try {
      casadi_assert(user_data);
      auto m = to_mem(user_data);
      auto& s = m->self;
      m->arg[0] = NV_DATA_S(rx);
      m->arg[1] = m->rp;
      m->arg[2] = NV_DATA_S(x);
      m->arg[3] = m->p;
      m->arg[4] = &t;
      m->res[0] = NV_DATA_S(rqdot);
      s.calc_function(m, "quadB");

      // Negate (note definition of g)
      casadi_scal(s.nrq_, -1., NV_DATA_S(rqdot));

      return 0;
    } catch(exception& e) {
      userOut<true, PL_WARN>() << "rhsQB failed: " << e.what() << endl;;
      return 1;
    }
  }

  int CvodesInterface::jtimes(N_Vector v, N_Vector Jv, double t, N_Vector x,
                              N_Vector xdot, void *user_data, N_Vector tmp) {
    try {
      auto m = to_mem(user_data);
      auto& s = m->self;
      m->arg[0] = &t;
      m->arg[1] = NV_DATA_S(x);
      m->arg[2] = m->p;
      m->arg[3] = NV_DATA_S(v);
      m->res[0] = NV_DATA_S(Jv);
      s.calc_function(m, "jtimesF");
      return 0;
    } catch(exception& e) {
      userOut<true, PL_WARN>() << "jtimes failed: " << e.what() << endl;;
      return 1;
    }
  }

  int CvodesInterface::jtimesB(N_Vector v, N_Vector Jv, double t, N_Vector x,
                               N_Vector rx, N_Vector rxdot, void *user_data ,
                               N_Vector tmpB) {
    try {
      auto m = to_mem(user_data);
      auto& s = m->self;
      m->arg[0] = &t;
      m->arg[1] = NV_DATA_S(x);
      m->arg[2] = m->p;
      m->arg[3] = NV_DATA_S(rx);
      m->arg[4] = m->rp;
      m->arg[5] = NV_DATA_S(v);
      m->res[0] = NV_DATA_S(Jv);
      s.calc_function(m, "jtimesB");
      return 0;
    } catch(exception& e) {
      userOut<true, PL_WARN>() << "jtimes failed: " << e.what() << endl;;
      return 1;
    }
  }

  void CvodesInterface::setStopTime(IntegratorMemory* mem, double tf) const {
    // Set the stop time of the integration -- don't integrate past this point
    auto m = to_mem(mem);
    THROWING(CVodeSetStopTime, m->mem, tf);
  }

  int CvodesInterface::psolve(double t, N_Vector x, N_Vector xdot, N_Vector r,
                              N_Vector z, double gamma, double delta, int lr,
                              void *user_data, N_Vector tmp) {
    try {
      auto m = to_mem(user_data);
      auto& s = m->self;

<<<<<<< HEAD
      // Solve the factorized system
      s.linsolF_.solve(NV_DATA_S(z), 1 + s.ns_);
=======
      // Linear solver function
      const Function& linsol = s.get_function("linsolF");
      casadi_assert(linsol.size1_out(0)*(1+s.ns_) == NV_LENGTH_S(z));

      // Get right-hand sides in m->v1
      double* v = NV_DATA_S(r);
      casadi_copy(v, s.nx_, m->v1);

      // Solve for undifferentiated right-hand-side, save to output
      linsol.linsol_solve(m->v1, 1);
      v = NV_DATA_S(z); // possibly different from r
      casadi_copy(m->v1, s.nx1_, v);

      // Sensitivity equations
      if (s.ns_>0) {
        // Second order correction
        if (true) {
          // The outputs will double as seeds for jtimesF
          casadi_fill(v + s.nx1_, s.nx_ - s.nx1_, 0.);
          m->arg[0] = &t; // t
          m->arg[1] = NV_DATA_S(x); // x
          m->arg[2] = m->p; // p
          m->arg[3] = v; // fwd:x
          m->res[0] = m->v2; // fwd:ode
          s.calc_function(m, "jtimesF");

          // Subtract m->v2 from m->v1, scaled with -gamma
          casadi_axpy(s.nx_-s.nx1_, gamma, m->v2, m->v1 + s.nx1_);
        }

        // Solve for sensitivity right-hand-sides
        linsol.linsol_solve(m->v1 + s.nx1_, s.ns_);

        // Save to output, reordered
        casadi_copy(m->v1 + s.nx1_, s.nx_-s.nx1_, v+s.nx1_);
      }
>>>>>>> 5df2fcd3

      return 0;
    } catch(exception& e) {
      userOut<true, PL_WARN>() << "psolve failed: " << e.what() << endl;;
      return 1;
    }
  }

  int CvodesInterface::psolveB(double t, N_Vector x, N_Vector xB, N_Vector xdotB,
                               N_Vector rvecB, N_Vector zvecB, double gammaB,
                               double deltaB, int lr, void *user_data, N_Vector tmpB) {
    try {
      auto m = to_mem(user_data);
      auto& s = m->self;

<<<<<<< HEAD
      // Solve the factorized system
      s.linsolB_.solve(NV_DATA_S(zvecB), 1+s.ns_);
=======
      // Linear solver function
      const Function& linsolB = s.get_function("linsolB");
      casadi_assert(linsolB.size1_out(0)*(1+s.ns_) == NV_LENGTH_S(zvecB));

      // Get right-hand sides in m->v1
      double* v = NV_DATA_S(rvecB);
      casadi_copy(v, s.nrx_, m->v1);

      // Solve for undifferentiated right-hand-side, save to output
      linsolB.linsol_solve(m->v1, 1);
      v = NV_DATA_S(zvecB); // possibly different from rvecB
      casadi_copy(m->v1, s.nrx1_, v);

      // Sensitivity equations
      if (s.ns_>0) {
        // Second order correction
        if (true) {
          // The outputs will double as seeds for jtimesF
          casadi_fill(v + s.nrx1_, s.nrx_ - s.nrx1_, 0.);
          m->arg[0] = &t; // t
          m->arg[1] = NV_DATA_S(x); // x
          m->arg[2] = m->p; // p
          m->arg[3] = NV_DATA_S(xB); // rx
          m->arg[4] = m->rp; // rp
          m->arg[5] = v; // fwd:rx
          m->res[0] = m->v2; // fwd:rode
          s.calc_function(m, "jtimesB");

          // Subtract m->v2 from m->v1, scaled with gammaB
          casadi_axpy(s.nrx_-s.nrx1_, -gammaB, m->v2, m->v1 + s.nrx1_);
        }

        // Solve for sensitivity right-hand-sides
        linsolB.linsol_solve(m->v1 + s.nx1_, s.ns_);

        // Save to output, reordered
        casadi_copy(m->v1 + s.nx1_, s.nx_-s.nx1_, v+s.nx1_);
      }

>>>>>>> 5df2fcd3
      return 0;
    } catch(exception& e) {
      userOut<true, PL_WARN>() << "psolveB failed: " << e.what() << endl;;
      return 1;
    }
  }

  int CvodesInterface::psetup(double t, N_Vector x, N_Vector xdot, booleantype jok,
                              booleantype *jcurPtr, double gamma, void *user_data,
                              N_Vector tmp1, N_Vector tmp2, N_Vector tmp3) {
    try {
      auto m = to_mem(user_data);
      auto& s = m->self;
      // Calculate Jacobian
      double d1 = -gamma, d2 = 1.;
      m->arg[0] = &t;
      m->arg[1] = NV_DATA_S(x);
      m->arg[2] = m->p;
      m->arg[3] = &d1;
      m->arg[4] = &d2;
      m->res[0] = m->jac;
      s.calc_function(m, "jacF");

      // Prepare the solution of the linear system (e.g. factorize)
      s.linsolF_.factorize(m->jac);

      return 0;
    } catch(exception& e) {
      userOut<true, PL_WARN>() << "psetup failed: " << e.what() << endl;;
      return 1;
    }
  }

  int CvodesInterface::psetupB(double t, N_Vector x, N_Vector rx, N_Vector rxdot,
                               booleantype jokB, booleantype *jcurPtrB, double gammaB,
                               void *user_data, N_Vector tmp1B, N_Vector tmp2B,
                               N_Vector tmp3B) {
    try {
      auto m = to_mem(user_data);
      auto& s = m->self;
      // Calculate Jacobian
      double one=1;
      m->arg[0] = &t;
      m->arg[1] = NV_DATA_S(rx);
      m->arg[2] = m->rp;
      m->arg[3] = NV_DATA_S(x);
      m->arg[4] = m->p;
      m->arg[5] = &gammaB;
      m->arg[6] = &one;
      m->res[0] = m->jacB;
      s.calc_function(m, "jacB");

      // Prepare the solution of the linear system (e.g. factorize)
      s.linsolB_.factorize(m->jacB);

      return 0;
    } catch(exception& e) {
      userOut<true, PL_WARN>() << "psetupB failed: " << e.what() << endl;;
      return 1;
    }
  }

  int CvodesInterface::lsetup(CVodeMem cv_mem, int convfail, N_Vector x, N_Vector xdot,
                              booleantype *jcurPtr,
                              N_Vector vtemp1, N_Vector vtemp2, N_Vector vtemp3) {
    try {
      auto m = to_mem(cv_mem->cv_lmem);
      //auto& s = m->self;

      // Current time
      double t = cv_mem->cv_tn;

      // Scaling factor before J
      double gamma = cv_mem->cv_gamma;

      // Call the preconditioner setup function (which sets up the linear solver)
      if (psetup(t, x, xdot, FALSE, jcurPtr,
                 gamma, static_cast<void*>(m), vtemp1, vtemp2, vtemp3)) return 1;

      return 0;
    } catch(exception& e) {
      userOut<true, PL_WARN>() << "lsetup failed: " << e.what() << endl;;
      return 1;
    }
  }

  int CvodesInterface::lsetupB(CVodeMem cv_mem, int convfail, N_Vector x, N_Vector xdot,
                               booleantype *jcurPtr,
                               N_Vector vtemp1, N_Vector vtemp2, N_Vector vtemp3) {
    try {
      auto m = to_mem(cv_mem->cv_lmem);
      CVadjMem ca_mem;
      //CVodeBMem cvB_mem;

      int flag;

      // Current time
      double t = cv_mem->cv_tn; // TODO(Joel): is this correct?
      double gamma = cv_mem->cv_gamma;

      cv_mem = static_cast<CVodeMem>(cv_mem->cv_user_data);

      ca_mem = cv_mem->cv_adj_mem;
      //cvB_mem = ca_mem->ca_bckpbCrt;

      // Get FORWARD solution from interpolation.
      flag = ca_mem->ca_IMget(cv_mem, t, ca_mem->ca_ytmp, NULL);
      if (flag != CV_SUCCESS) casadi_error("Could not interpolate forward states");

      // Call the preconditioner setup function (which sets up the linear solver)
      if (psetupB(t, ca_mem->ca_ytmp, x, xdot, FALSE, jcurPtr,
                  gamma, static_cast<void*>(m), vtemp1, vtemp2, vtemp3)) return 1;

      return 0;
    } catch(exception& e) {
      userOut<true, PL_WARN>() << "lsetupB failed: " << e.what() << endl;;
      return 1;
    }
  }

  int CvodesInterface::lsolve(CVodeMem cv_mem, N_Vector b, N_Vector weight,
                              N_Vector x, N_Vector xdot) {
    try {
      auto m = to_mem(cv_mem->cv_lmem);
      //auto& s = m->self;

      // Current time
      double t = cv_mem->cv_tn;

      // Scaling factor before J
      double gamma = cv_mem->cv_gamma;

      // Accuracy
      double delta = 0.0;

      // Left/right preconditioner
      int lr = 1;

      // Call the preconditioner solve function (which solves the linear system)
      if (psolve(t, x, xdot, b, b, gamma, delta,
                 lr, static_cast<void*>(m), 0)) return 1;

      return 0;
    } catch(exception& e) {
      userOut<true, PL_WARN>() << "lsolve failed: " << e.what() << endl;;
      return 1;
    }
  }

  int CvodesInterface::lsolveB(CVodeMem cv_mem, N_Vector b, N_Vector weight,
                               N_Vector x, N_Vector xdot) {
    try {
      auto m = to_mem(cv_mem->cv_lmem);
      CVadjMem ca_mem;
      //CVodeBMem cvB_mem;

      int flag;

      // Current time
      double t = cv_mem->cv_tn; // TODO(Joel): is this correct?
      double gamma = cv_mem->cv_gamma;

      cv_mem = static_cast<CVodeMem>(cv_mem->cv_user_data);

      ca_mem = cv_mem->cv_adj_mem;
      //cvB_mem = ca_mem->ca_bckpbCrt;

      // Get FORWARD solution from interpolation.
      flag = ca_mem->ca_IMget(cv_mem, t, ca_mem->ca_ytmp, NULL);
      if (flag != CV_SUCCESS) casadi_error("Could not interpolate forward states");



      // Accuracy
      double delta = 0.0;

      // Left/right preconditioner
      int lr = 1;

      // Call the preconditioner solve function (which solves the linear system)
      if (psolveB(t, ca_mem->ca_ytmp, x, xdot, b, b, gamma, delta, lr,
                  static_cast<void*>(m), 0)) return 1;

      return 0;
    } catch(exception& e) {
      userOut<true, PL_WARN>() << "lsolveB failed: " << e.what() << endl;;
      return 1;
    }
  }

  Function CvodesInterface::getJ(bool b) const {
    return oracle_.is_a("sxfunction") ? getJ<SX>(b) : getJ<MX>(b);
  }

  template<typename MatType>
  Function CvodesInterface::getJ(bool backward) const {
    vector<MatType> a = MatType::get_input(oracle_);
    vector<MatType> r = const_cast<Function&>(oracle_)(a);
    MatType c_x = MatType::sym("c_x");
    MatType c_xdot = MatType::sym("c_xdot");

    // Get the Jacobian in the Newton iteration
    if (backward) {
      MatType jac = c_x*MatType::jacobian(r[DE_RODE], a[DE_RX])
                  + c_xdot*MatType::eye(nrx_);
      return Function("jacB",
                      {a[DE_T], a[DE_RX], a[DE_RP],
                       a[DE_X], a[DE_P], c_x, c_xdot}, {jac});
     } else {
      MatType jac = c_x*MatType::jacobian(r[DE_ODE], a[DE_X])
                  + c_xdot*MatType::eye(nx_);
      return Function("jacF", {a[DE_T], a[DE_X], a[DE_P], c_x, c_xdot}, {jac});
    }
  }

  CvodesMemory::CvodesMemory(const CvodesInterface& s) : self(s) {
    this->mem = 0;

    // Reset checkpoints counter
    this->ncheck = 0;
  }

  CvodesMemory::~CvodesMemory() {
    if (this->mem) CVodeFree(&this->mem);
  }

} // namespace casadi<|MERGE_RESOLUTION|>--- conflicted
+++ resolved
@@ -115,19 +115,10 @@
     }
 
     // Attach functions for jacobian information
-<<<<<<< HEAD
-    if (newton_scheme_!=SD_DIRECT) {
-      create_function("jtimesF", {"t", "x", "p", "fwd:x"}, {"fwd:ode"});
-      if (nrx_>0) {
-        create_function("jtimesB",
-                        {"t", "x", "p", "rx", "rp", "fwd:rx"}, {"fwd:rode"});
-      }
-=======
     create_function("jtimesF", {"t", "x", "p", "fwd:x"}, {"fwd:ode"});
     if (nrx_>0) {
       create_function("jtimesB",
                       {"t", "x", "p", "rx", "rp", "fwd:rx"}, {"fwd:rode"});
->>>>>>> 5df2fcd3
     }
   }
 
@@ -507,20 +498,12 @@
       auto m = to_mem(user_data);
       auto& s = m->self;
 
-<<<<<<< HEAD
-      // Solve the factorized system
-      s.linsolF_.solve(NV_DATA_S(z), 1 + s.ns_);
-=======
-      // Linear solver function
-      const Function& linsol = s.get_function("linsolF");
-      casadi_assert(linsol.size1_out(0)*(1+s.ns_) == NV_LENGTH_S(z));
-
       // Get right-hand sides in m->v1
       double* v = NV_DATA_S(r);
       casadi_copy(v, s.nx_, m->v1);
 
       // Solve for undifferentiated right-hand-side, save to output
-      linsol.linsol_solve(m->v1, 1);
+      s.linsolF_.solve(m->v1, 1);
       v = NV_DATA_S(z); // possibly different from r
       casadi_copy(m->v1, s.nx1_, v);
 
@@ -542,12 +525,11 @@
         }
 
         // Solve for sensitivity right-hand-sides
-        linsol.linsol_solve(m->v1 + s.nx1_, s.ns_);
+        s.linsolF_.solve(m->v1 + s.nx1_, s.ns_);
 
         // Save to output, reordered
         casadi_copy(m->v1 + s.nx1_, s.nx_-s.nx1_, v+s.nx1_);
       }
->>>>>>> 5df2fcd3
 
       return 0;
     } catch(exception& e) {
@@ -563,20 +545,12 @@
       auto m = to_mem(user_data);
       auto& s = m->self;
 
-<<<<<<< HEAD
-      // Solve the factorized system
-      s.linsolB_.solve(NV_DATA_S(zvecB), 1+s.ns_);
-=======
-      // Linear solver function
-      const Function& linsolB = s.get_function("linsolB");
-      casadi_assert(linsolB.size1_out(0)*(1+s.ns_) == NV_LENGTH_S(zvecB));
-
       // Get right-hand sides in m->v1
       double* v = NV_DATA_S(rvecB);
       casadi_copy(v, s.nrx_, m->v1);
 
       // Solve for undifferentiated right-hand-side, save to output
-      linsolB.linsol_solve(m->v1, 1);
+      s.linsolB_.solve(m->v1, 1);
       v = NV_DATA_S(zvecB); // possibly different from rvecB
       casadi_copy(m->v1, s.nrx1_, v);
 
@@ -600,13 +574,12 @@
         }
 
         // Solve for sensitivity right-hand-sides
-        linsolB.linsol_solve(m->v1 + s.nx1_, s.ns_);
+        s.linsolB_.solve(m->v1 + s.nx1_, s.ns_);
 
         // Save to output, reordered
         casadi_copy(m->v1 + s.nx1_, s.nx_-s.nx1_, v+s.nx1_);
       }
 
->>>>>>> 5df2fcd3
       return 0;
     } catch(exception& e) {
       userOut<true, PL_WARN>() << "psolveB failed: " << e.what() << endl;;
