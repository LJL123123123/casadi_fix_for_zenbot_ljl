--- conflicted
+++ resolved
@@ -119,11 +119,6 @@
 template<class T>
 Matrix<T> reshape(const Matrix<T>& a, int n, int m);
 
-<<<<<<< HEAD
-template<class T>
-Matrix<T> vec(const Matrix<T>& a);
-
-=======
 /** \brief  make a vector
   Reshapes/flattens the Matrix<T> such that the shape becomes (expr.numel(),1).
   Columns are stacked on top of each other.
@@ -222,7 +217,6 @@
     \param axis either 0 or 1 */
 template<class T>
 Matrix<T> sum(const Matrix<T> &x, int axis=0);  
->>>>>>> 70136d96
 
 } // namespace CasADi
 
@@ -231,35 +225,6 @@
 // Implementations of the functions in standard namespace
 
 #include <iterator>
-<<<<<<< HEAD
-
-namespace std{
-  
-#define UNOP_DEF(fname,opname) \
-template<class T> \
-CasADi::Matrix<T> fname(const CasADi::Matrix<T>& x){ \
-  CasADi::Matrix<T> temp; \
-  temp.unary(CasADi::casadi_operators<T>::opname,x); \
-  temp.swapOnCopy();\
-  return temp;\
-}
-
-UNOP_DEF(sin,sin)
-UNOP_DEF(cos,cos)
-UNOP_DEF(tan,tan)
-UNOP_DEF(asin,asin)
-UNOP_DEF(acos,acos)
-UNOP_DEF(atan,atan)
-UNOP_DEF(exp,exp)
-UNOP_DEF(log,log)
-UNOP_DEF(sqrt,sqrt)
-UNOP_DEF(floor,floor)
-UNOP_DEF(ceil,ceil)
-UNOP_DEF(fabs,fabs)
-  
-} // namespace std
-=======
->>>>>>> 70136d96
 
 namespace CasADi{
 // Implementations
@@ -654,23 +619,8 @@
       ret(k/m,k%m) = a[el];
     }
   }
-<<<<<<< HEAD
-  ret.swapOnCopy();
   return ret;
 }
-
-template<class T>
-Matrix<T> vec(const Matrix<T>& a){
-  Matrix<T> ret = reshape(trans(a),a.numel(),1);
-  ret.swapOnCopy();
-  return ret;
-}
-
-
-=======
-  return ret;
-}
->>>>>>> 70136d96
 
 template<class T>
 Matrix<T> vec(const Matrix<T>& a){
@@ -967,44 +917,6 @@
 
 // Define template instanciations
 #define MATRIX_TOOLS_TEMPLATES(T) \
-<<<<<<< HEAD
-MTT_INST(T,trans,CasADi) \
-MTT_INST(T,prod,CasADi) \
-MTT_INST(T,append,CasADi) \
-MTT_INST(T,getSub,CasADi) \
-MTT_INST(T,setSub,CasADi) \
-MTT_INST(T,getRow,CasADi) \
-MTT_INST(T,setRow,CasADi) \
-MTT_INST(T,getColumn,CasADi) \
-MTT_INST(T,setColumn,CasADi) \
-MTT_INST(T,isConstant,CasADi) \
-MTT_INST(T,isDense,CasADi) \
-MTT_INST(T,isEmpty,CasADi) \
-MTT_INST(T,isInteger,CasADi) \
-MTT_INST(T,isScalar,CasADi) \
-MTT_INST(T,isVector,CasADi) \
-MTT_INST(T,isTril,CasADi) \
-MTT_INST(T,isTriu,CasADi) \
-MTT_INST(T,sin,std) \
-MTT_INST(T,cos,std) \
-MTT_INST(T,tan,std) \
-MTT_INST(T,asin,std) \
-MTT_INST(T,acos,std) \
-MTT_INST(T,atan,std) \
-MTT_INST(T,exp,std) \
-MTT_INST(T,log,std) \
-MTT_INST(T,sqrt,std) \
-MTT_INST(T,floor,std) \
-MTT_INST(T,ceil,std) \
-MTT_INST(T,fabs,std) \
-MTT_INST(T,det,CasADi) \
-MTT_INST(T,getMinor,CasADi) \
-MTT_INST(T,cofactor,CasADi) \
-MTT_INST(T,adj,CasADi) \
-MTT_INST(T,inv,CasADi) \
-MTT_INST(T,reshape,CasADi) \
-MTT_INST(T,vec,CasADi) \
-=======
 MTT_INST(T,trans) \
 MTT_INST(T,dot) \
 MTT_INST(T,append) \
@@ -1042,7 +954,6 @@
 MTT_INST(T,nnz_sym) \
 MTT_INST(T,isEqual) \
 
->>>>>>> 70136d96
 
 #endif //SWIG
 
