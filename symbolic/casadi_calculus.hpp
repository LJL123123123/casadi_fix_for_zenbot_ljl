/*
 *    This file is part of CasADi.
 *
 *    CasADi -- A symbolic framework for dynamic optimization.
 *    Copyright (C) 2010 by Joel Andersson, Moritz Diehl, K.U.Leuven. All rights reserved.
 *
 *    CasADi is free software; you can redistribute it and/or
 *    modify it under the terms of the GNU Lesser General Public
 *    License as published by the Free Software Foundation; either
 *    version 3 of the License, or (at your option) any later version.
 *
 *    CasADi is distributed in the hope that it will be useful,
 *    but WITHOUT ANY WARRANTY; without even the implied warranty of
 *    MERCHANTABILITY or FITNESS FOR A PARTICULAR PURPOSE.  See the GNU
 *    Lesser General Public License for more details.
 *
 *    You should have received a copy of the GNU Lesser General Public
 *    License along with CasADi; if not, write to the Free Software
 *    Foundation, Inc., 51 Franklin Street, Fifth Floor, Boston, MA  02110-1301  USA
 *
 */

#ifndef CASADI_CALCULUS_HPP
#define CASADI_CALCULUS_HPP

#include <iostream>
#include <string>
#include <cmath>
#include <limits>
#include <algorithm>
#include "casadi_exception.hpp"

// Define pi if the compiler fails to do so
#ifndef M_PI
#define M_PI 3.14159265358979323846
#endif // M_PI

namespace CasADi{

  /// Enum for quick access to any node
  enum Operation{
    // Simple assignment
    OP_ASSIGN,
  
    // Standard unary and binary functions
    OP_ADD,  OP_SUB,  OP_MUL,  OP_DIV,
    OP_NEG,  OP_EXP,  OP_LOG,  OP_POW, OP_CONSTPOW,
    OP_SQRT,  OP_SIN,  OP_COS,  OP_TAN,  
    OP_ASIN,  OP_ACOS,  OP_ATAN,  
    OP_LT, OP_LE, OP_EQ, OP_NE, OP_NOT, OP_AND, OP_OR,
    OP_FLOOR,  OP_CEIL,  OP_FABS, OP_SIGN, OP_IF_ELSE_ZERO,
    OP_ERF,  OP_FMIN,  OP_FMAX,
    OP_INV,
    OP_SINH,  OP_COSH,  OP_TANH,
    OP_ASINH, OP_ACOSH, OP_ATANH,
    OP_ATAN2,
  
    // Double constant
    OP_CONST,
  
    // Function input and output
    OP_INPUT, OP_OUTPUT,
  
    // Free parameter
    OP_PARAMETER,
  
    // Embedded function call
    OP_CALL,
  
    // Matrix multiplication
    OP_MATMUL,
  
    // Solve linear system of equations
    OP_SOLVE,
  
<<<<<<< HEAD
  // Matrix transpose
  OP_TRANSPOSE,

  // Nonzero mapping
  OP_MAPPING,
=======
    // Matrix transpose
    OP_TRANSPOSE,

    // Vertical concatenation
    OP_VERTCAT,

    // Reshape an expression
    OP_RESHAPE,
  
    // Submatrix reference
    OP_SUBREF,
  
    // Submatrix assignment
    OP_SUBASSIGN,
>>>>>>> 4f623633
  
    // Nonzero reference
    OP_GETNONZEROS,

    // Nonzero addition
    OP_ADDNONZEROS,

    // Nonzero assignment
    OP_SETNONZEROS,

    // Densify
    OP_DENSIFY,
  
    // Norms
    OP_NORM2, OP_NORM1, OP_NORMINF, OP_NORMF,
  
    OP_ERFINV,
    OP_PRINTME,
    OP_LIFT,
    NUM_BUILT_IN_OPS
  };

#ifndef SWIG

  // Get GCC version if GCC is used
#ifdef __GNUC__
#ifdef __GNUC_MINOR__
#ifdef __GNUC_PATCHLEVEL__
#define GCC_VERSION (__GNUC__ * 10000 +__GNUC_MINOR__ * 100 + __GNUC_PATCHLEVEL__)
#endif // __GNUC_PATCHLEVEL__
#endif // __GNUC_MINOR__
#endif // __GNUC__

  // Disable some Visual studio warnings
#ifdef _MSC_VER

#pragma warning (disable:4996)

  // warning C4018: '<' : signed/unsigned mismatch
#pragma warning (disable:4018)

  // warning C4800: 'int' : forcing value to bool 'true'or 'false'(performance warning)
#pragma warning (disable:4800)
#endif

  //@{
  /** \brief  Pre-C99 elementary functions from the math.h (cmath) header */
  template<class T> T sqrt(const T &x){return x.sqrt();}
  using std::sqrt;

  template<class T> T sin(const T &x){return x.sin();}
  using std::sin;
  
  template<class T> T cos(const T &x){return x.cos();}
  using std::cos;

  template<class T> T tan(const T &x){return x.tan();}
  using std::tan;

  template<class T> T atan(const T &x){return x.arctan();}
  using std::atan;

  template<class T> T asin(const T &x){return x.arcsin();}
  using std::asin;

  template<class T> T acos(const T &x){return x.arccos();}
  using std::acos;

  template<class T> T sinh(const T &x){return x.sinh();}
  using std::sinh;

  template<class T> T cosh(const T &x){return x.cosh();}
  using std::cosh;

  template<class T> T tanh(const T &x){return x.tanh();}
  using std::tanh;

  template<class T> T asinh(const T &x){return x.arcsinh();}
  template<class T> T acosh(const T &x){return x.arccosh();}
  template<class T> T atanh(const T &x){return x.arctanh();}

  template<class T> T exp(const T &x){return x.exp();}
  using std::exp;

  template<class T> T log(const T &x){return x.log();}
  using std::log;

  template<class T> T log10(const T &x){return x.log10();}
  using std::log10;
  
  inline double atanh(double x) throw(){
    if (x==-1) return -std::numeric_limits<double>::infinity();
    if (x==1) return std::numeric_limits<double>::infinity();
    return 0.5*log((1+x)/(1-x));
  } 

  inline double asinh(double x) throw(){
    return log(x + sqrt(1+x*x));
  } 
  
  inline double acosh(double x) throw(){
    return log(x + sqrt(1+x)*sqrt(x-1));
  }

  template<class T> T pow(const T &x, const T &n){ return x.__pow__(n);}
  template<class T> T pow(const T &x,   double n){ return x.__pow__(n);}
  template<class T> T pow(double   x, const T &n){ return T(x).__pow__(n);}
  using std::pow;

  template<class T> T abs(const T &x){return x.fabs();}
  using std::abs;
    
  template<class T> T fabs(const T &x){return x.fabs();}
  using std::fabs;
  
  template<class T> T floor(const T &x){return x.floor();}
  using std::floor;
  
  template<class T> T ceil(const T &x){return x.ceil();}
  using std::ceil;

  template<class T> T atan2(const T &x, const T &n){ return x.arctan2(n);}
  template<class T> T atan2(const T &x,   double n){ return x.arctan2(n);}
  template<class T> T atan2(double   x, const T &n){ return T(x).arctan2(n);}
  using std::atan2;

  //@}

  //@{
  /** \brief  C99 elementary functions from the math.h header */
  template<class T> T erf(const T &x){return x.erf();}
#ifdef HAS_ERF
  using ::erf;
#else // HAS ERF
  inline double erf(double x) throw(){
    // Approximation found in sourceforge and modified, originally from numerical recepies in fortran
    double sx = x<0 ? -1 : x>0 ? 1 : x;
    double z = sx*x;
    double t = 1.0/(1.0+0.5*z);
    return 1.-sx*(t*exp(-z*z-1.26551223+t*(1.00002368+t*(0.37409196+t*(0.09678418+
								       t*(-0.18628806+t*(0.27886807+t*(-1.13520398+t*(1.48851587+
														      t*(-0.82215223+t*0.17087277))))))))));
  }
#endif // HAS ERF
  
  template<class T> T fmin(const T &x, const T &n){ return x.fmin(n);}
  template<class T> T fmin(const T &x,   double n){ return x.fmin(n);}
  template<class T> T fmin(double   x, const T &n){ return T(x).fmin(n);}
  inline double fmin(double x, double y) throw(){ return std::min(x,y);}

  template<class T> T fmax(const T &x, const T &n){ return x.fmax(n);}
  template<class T> T fmax(const T &x,   double n){ return x.fmax(n);}
  template<class T> T fmax(double   x, const T &n){ return T(x).fmax(n);}
  inline double fmax(double x, double y) throw(){ return std::max(x,y);}

  inline int isnan(double x) throw(){ return x!=x;}
  inline int isinf(double x) throw(){ return isnan(x-x);}
  //@}

  //@{
  /** \brief  CasADi additions */
  template<class T> T constpow(const T &x, const T &n){ return x.constpow(n);}  
  template<class T> T printme(const T &x, const T &y){ return x.printme(y);}
  inline double printme(double x, double y){ 
    std::cout << "|> " << y << " : " << x << std::endl;
    return x;
  }
  
  /// Sign function, note that sign(nan) == nan
  template<class T> T sign(const T &x){return x.sign();}

  /// Sign function, note that sign(nan) == nan
  inline double sign(double x){ return x<0 ? -1 : x>0 ? 1 : x;}

  /// Conditional assignment
  template<class T> T if_else_zero(const T &x, const T &y){return x.if_else_zero(y);}

  /// Conditional assignment
  inline double if_else_zero(double x, double y){ return x ? y : 0;}

  /// Inverse of the error function
  template<class T> T erfinv(const T &x){return x.erfinv();}
#ifdef HAS_ERFINV
  using ::erfinv;
#else // HAS ERFINV
  inline double erfinv(double x) throw(){
    // Approximation found in sourceforge and modified: Not very efficent
    if(x>=1){
      return x==1 ? std::numeric_limits<double>::infinity() : std::numeric_limits<double>::quiet_NaN();
    } else if(x<=-1){
      return x==-1 ? -std::numeric_limits<double>::infinity() : std::numeric_limits<double>::quiet_NaN();
    } else if(x<-0.7){
      double z = sqrt(-log((1.0+x)/2.0));
      return -(((1.641345311*z+3.429567803)*z-1.624906493)*z-1.970840454)/((1.637067800*z+3.543889200)*z+1.0);
    } else {
      double y;
      if(x<0.7){
        double z = x*x;
        y = x*(((-0.140543331*z+0.914624893)*z-1.645349621)*z+0.886226899)/((((-0.329097515*z+0.012229801)*z+1.442710462)*z-2.118377725)*z+1.0);
      } else {
        double z = sqrt(-log((1.0-x)/2.0));
        y = (((1.641345311*z+3.429567803)*z-1.624906493)*z-1.970840454)/((1.637067800*z+3.543889200)*z+1.0);
      }
      
      //polish x to full accuracy
      y = y - (erf(y) - x) / (2.0/sqrt(M_PI) * exp(-y*y));
      y = y - (erf(y) - x) / (2.0/sqrt(M_PI) * exp(-y*y));
      return y;
    }
  }
#endif // HAS_ERFINV
  //@}
}

namespace CasADi{

  template<typename T>
  T timesTwo(const T& x){
    return x+x;
  }
  
  template<typename T>
  T square(const T& x){
    return x*x;
  }
  
  template<int I>
  struct UnaryOperation{
    /// Function evaluation
    template<typename T> static inline void fcn(const T& x, T& f);
    
    /// Partial derivatives
    template<typename T> static inline void der(const T& x, const T& f, T* d);
  };

  template<int I>
  struct BinaryOperation{
    /// Function evaluation
    template<typename T> static inline void fcn(const T& x, const T& y, T& f){ UnaryOperation<I>::fcn(x,f);}
  
    /// Partial derivatives - binary function
    template<typename T> static inline void der(const T& x, const T& y, const T& f, T* d){ UnaryOperation<I>::der(x,f,d); d[1]=0; }
  };

  template<int I>
  struct BinaryOperationE{
    /// Function evaluation
    template<typename T> static inline T fcn(const T& x, const T& y){ 
      T ret;
      BinaryOperation<I>::fcn(x,y,ret);
      return ret;
    }
  };

  /// Calculate function and derivative
  template<int I>
  struct DerBinaryOpertion{
    /// Perform the operation
    template<typename T> static inline void derf(const T& x, const T& y, T& f, T* d){

      /// First save to temp since f might have the same address as x or y, in which case it will be incorrect in the second call
      T tmp;
    
      /// Evaluate the function
      BinaryOperation<I>::fcn(x,y,tmp);
    
      /// Evaluate the partial derivatives
      BinaryOperation<I>::der(x,y,tmp,d);
    
      /// Now save f
      f = tmp;
    }
  };

  /// Perform a binary operation on two scalars
  template<int I>
  struct BinaryOperationSS{
    /// Function evaluation
    template<typename T> static inline void fcn(const T& x, const T& y, T& f, int n){ 
      BinaryOperation<I>::fcn(x,y,f);
    }
    
    /// Partial derivatives - binary function
    template<typename T> static inline void der(const T& x, const T& y, const T& f, T* d, int n){ 
      BinaryOperation<I>::der(x,y,f,d);
    }
  };


  /// Perform a binary operation on two vectors
  template<int I>
  struct BinaryOperationVV{
    /// Function evaluation
    template<typename T> static inline void fcn(const T* x, const T* y, T* f, int n){ 
      for(int i=0; i<n; ++i){
	BinaryOperation<I>::fcn(*x++,*y++,*f++);
      }
    }
  
    /// Partial derivatives - binary function
    template<typename T> static inline void der(const T* x, const T* y, const T* f, T* d, int n){ 
      for(int i=0; i<n; ++i, d+=2){
	BinaryOperation<I>::der(*x++,*y++,*f++,d);
      }
    }
  };

  /// Perform a binary operation on a vector and a scalar
  template<int I>
  struct BinaryOperationVS{
    /// Function evaluation
    template<typename T> static inline void fcn(const T* x, const T& y, T* f, int n){ 
      for(int i=0; i<n; ++i){
	BinaryOperation<I>::fcn(*x++,y,*f++);
      }
    }
  
    /// Partial derivatives - binary function
    template<typename T> static inline void der(const T* x, const T& y, const T* f, T* d, int n){ 
      for(int i=0; i<n; ++i, d+=2){
	BinaryOperation<I>::der(*x++,y,*f++,d);
      }
    }
  };

  /// Perform a binary operation on a scalar and a vector
  template<int I>
  struct BinaryOperationSV{
    /// Function evaluation
    template<typename T> static inline void fcn(const T& x, const T* y, T* f, int n){ 
      for(int i=0; i<n; ++i){
	BinaryOperation<I>::fcn(x,*y++,*f++);
      }
    }
  
    /// Partial derivatives - binary function
    template<typename T> static inline void der(const T& x, const T* y, const T* f, T* d, int n){ 
      for(int i=0; i<n; ++i, d+=2){
	BinaryOperation<I>::der(x,*y++,*f++,d);
      }
    }
  };

  //@{
  /// Smoothness (by default true)
  template<int I> struct SmoothChecker{ static const bool check=true;};
  template<>      struct SmoothChecker<OP_LT>{ static const bool check=false;};
  template<>      struct SmoothChecker<OP_LE>{ static const bool check=false;};
  template<>      struct SmoothChecker<OP_FLOOR>{ static const bool check=false;};
  template<>      struct SmoothChecker<OP_CEIL>{ static const bool check=false;};
  template<>      struct SmoothChecker<OP_EQ>{ static const bool check=false;};
  template<>      struct SmoothChecker<OP_NE>{ static const bool check=false;};
  template<>      struct SmoothChecker<OP_SIGN>{ static const bool check=false;};
  template<>      struct SmoothChecker<OP_NOT>{ static const bool check=false;};
  template<>      struct SmoothChecker<OP_AND>{ static const bool check=false;};
  template<>      struct SmoothChecker<OP_OR>{ static const bool check=false;};
  template<>      struct SmoothChecker<OP_IF_ELSE_ZERO>{ static const bool check=false;};
  //@}

  //@{
  /// If evaluated with the first argument zero, is the result zero?
  template<int I> struct F0XChecker{ static const bool check=false;};
  template<>      struct F0XChecker<OP_ASSIGN>{ static const bool check=true;};
  template<>      struct F0XChecker<OP_MUL>{ static const bool check=true;};
  template<>      struct F0XChecker<OP_DIV>{ static const bool check=true;};
  template<>      struct F0XChecker<OP_NEG>{ static const bool check=true;};
  template<>      struct F0XChecker<OP_SQRT>{ static const bool check=true;};
  template<>      struct F0XChecker<OP_SIN>{ static const bool check=true;};
  template<>      struct F0XChecker<OP_TAN>{ static const bool check=true;};
  template<>      struct F0XChecker<OP_ASIN>{ static const bool check=true;};
  template<>      struct F0XChecker<OP_FLOOR>{ static const bool check=true;};
  template<>      struct F0XChecker<OP_CEIL>{ static const bool check=true;};
  template<>      struct F0XChecker<OP_FABS>{ static const bool check=true;};
  template<>      struct F0XChecker<OP_SIGN>{ static const bool check=true;};
  template<>      struct F0XChecker<OP_ERF>{ static const bool check=true;};
  template<>      struct F0XChecker<OP_SINH>{ static const bool check=true;};
  template<>      struct F0XChecker<OP_TANH>{ static const bool check=true;};
  template<>      struct F0XChecker<OP_ASINH>{ static const bool check=true;};
  template<>      struct F0XChecker<OP_ATANH>{ static const bool check=true;};
  template<>      struct F0XChecker<OP_ERFINV>{ static const bool check=true;};
  template<>      struct F0XChecker<OP_AND>{ static const bool check=true;};
  template<>      struct F0XChecker<OP_IF_ELSE_ZERO>{ static const bool check=true;};
  //@}

  //@{
  /// If evaluated with the second argument zero, is the result zero?
  template<int I> struct FX0Checker{ static const bool check=false;};
  template<>      struct FX0Checker<OP_MUL>{ static const bool check=true;};
  template<>      struct FX0Checker<OP_AND>{ static const bool check=true;};
  template<>      struct FX0Checker<OP_IF_ELSE_ZERO>{ static const bool check=true;};
  //@}

  //@{
  /// If evaluated with both arguments zero, is the result zero?
  template<int I> struct F00Checker{ static const bool check=F0XChecker<I>::check;};
  template<>      struct F00Checker<OP_ADD>{ static const bool check=true;};
  template<>      struct F00Checker<OP_SUB>{ static const bool check=true;};
  template<>      struct F00Checker<OP_FMIN>{ static const bool check=true;};
  template<>      struct F00Checker<OP_FMAX>{ static const bool check=true;};
  template<>      struct F00Checker<OP_AND>{ static const bool check=true;};
  template<>      struct F00Checker<OP_OR>{ static const bool check=true;};
  //@}

  //@{
  /// Is commutative
  template<int I> struct CommChecker{ static const bool check=true;};
  template<>      struct CommChecker<OP_SUB>{ static const bool check=false;};
  template<>      struct CommChecker<OP_DIV>{ static const bool check=false;};
  template<>      struct CommChecker<OP_POW>{ static const bool check=false;};
  template<>      struct CommChecker<OP_CONSTPOW>{ static const bool check=false;};
  template<>      struct CommChecker<OP_PRINTME>{ static const bool check=false;};
  template<>      struct CommChecker<OP_ATAN2>{ static const bool check=false;};
  template<>      struct CommChecker<OP_IF_ELSE_ZERO>{ static const bool check=false;};
  //@}

  //@{
  /// Is the operation binary as opposed to unary
  template<int I> struct BinaryChecker{ static const bool check=false;};
  template<>      struct BinaryChecker<OP_ADD>{ static const bool check=true;};
  template<>      struct BinaryChecker<OP_SUB>{ static const bool check=true;};
  template<>      struct BinaryChecker<OP_MUL>{ static const bool check=true;};
  template<>      struct BinaryChecker<OP_DIV>{ static const bool check=true;};
  template<>      struct BinaryChecker<OP_POW>{ static const bool check=true;};
  template<>      struct BinaryChecker<OP_CONSTPOW>{ static const bool check=true;};
  template<>      struct BinaryChecker<OP_EQ>{ static const bool check=true;};
  template<>      struct BinaryChecker<OP_NE>{ static const bool check=true;};
  template<>      struct BinaryChecker<OP_AND>{ static const bool check=true;};
  template<>      struct BinaryChecker<OP_OR>{ static const bool check=true;};
  template<>      struct BinaryChecker<OP_FMIN>{ static const bool check=true;};
  template<>      struct BinaryChecker<OP_FMAX>{ static const bool check=true;};
  template<>      struct BinaryChecker<OP_PRINTME>{ static const bool check=true;};
  template<>      struct BinaryChecker<OP_ATAN2>{ static const bool check=true;};
  template<>      struct BinaryChecker<OP_IF_ELSE_ZERO>{ static const bool check=true;};
  //@}

  /// Simple assignment
  template<>
  struct UnaryOperation<OP_ASSIGN>{
  public:
    template<typename T> static inline void fcn(const T& x, T& f){ f = x;}
    template<typename T> static inline void der(const T& x, const T& f, T* d){ d[0] = 1; }
  };

  /// Addition
  template<>
  struct BinaryOperation<OP_ADD>{
  public:
    template<typename T> static inline void fcn(const T& x, const T& y, T& f){ f = x+y;}
    template<typename T> static inline void der(const T& x, const T& y, const T& f, T* d){ d[0]=d[1]=1;}
  };

  /// Subtraction
  template<>
  struct BinaryOperation<OP_SUB>{
  public:
    template<typename T> static inline void fcn(const T& x, const T& y, T& f){ f = x-y;}
    template<typename T> static inline void der(const T& x, const T& y, const T& f, T* d){ d[0]=1; d[1]=-1;}
  };

  /// Multiplication
  template<>
  struct BinaryOperation<OP_MUL>{
  public:
    template<typename T> static inline void fcn(const T& x, const T& y, T& f){ f = x*y;}
    template<typename T> static inline void der(const T& x, const T& y, const T& f, T* d){ d[0]=y; d[1]=x;}
  };

  /// Division
  template<>
  struct BinaryOperation<OP_DIV>{
  public:
    template<typename T> static inline void fcn(const T& x, const T& y, T& f){ f = x/y;}
    template<typename T> static inline void der(const T& x, const T& y, const T& f, T* d){ d[0]=1/y; d[1]=-f/y;}
  };

  /// Negation
  template<>
  struct UnaryOperation<OP_NEG>{
  public:
    template<typename T> static inline void fcn(const T& x, T& f){ f = -x;}
    template<typename T> static inline void der(const T& x, const T& f, T* d){ d[0]=-1;}
  };

  /// Natural exponent
  template<>
  struct UnaryOperation<OP_EXP>{
  public:
    template<typename T> static inline void fcn(const T& x, T& f){ f = exp(x);}
    template<typename T> static inline void der(const T& x, const T& f, T* d){ d[0]=f;}
  };

  /// Natural logarithm
  template<>
  struct UnaryOperation<OP_LOG>{
  public:
    template<typename T> static inline void fcn(const T& x, T& f){ f = log(x);}
    template<typename T> static inline void der(const T& x, const T& f, T* d){ d[0]=1/x;}
  };

  /// Power, defined only for x>=0
  template<>
  struct BinaryOperation<OP_POW>{
  public:
    template<typename T> static inline void fcn(const T& x, const T& y, T& f){ f = pow(x,y);}
    // See issue #104 why d[0] is no longer y*f/x
    template<typename T> static inline void der(const T& x, const T& y, const T& f, T* d){ d[0]=y*pow(x,y-1); d[1]=log(x)*f;}
  };

  /// Power, defined only for y constant
  template<>
  struct BinaryOperation<OP_CONSTPOW>{
  public:
    template<typename T> static inline void fcn(const T& x, const T& y, T& f){ f = pow(x,y);}
    template<typename T> static inline void der(const T& x, const T& y, const T& f, T* d){ d[0]=y*pow(x,y-1); d[1]=0;}
  };

  /// Square root
  template<>
  struct UnaryOperation<OP_SQRT>{
  public:
    template<typename T> static inline void fcn(const T& x, T& f){ f = sqrt(x);}
    template<typename T> static inline void der(const T& x, const T& f, T* d){ d[0]=1/(timesTwo(f));}
  };

  /// Sine
  template<>
  struct UnaryOperation<OP_SIN>{
  public:
    template<typename T> static inline void fcn(const T& x, T& f){ f = sin(x);}
    template<typename T> static inline void der(const T& x, const T& f, T* d){ d[0]=cos(x);}
  };

  /// Cosine
  template<>
  struct UnaryOperation<OP_COS>{
  public:
    template<typename T> static inline void fcn(const T& x, T& f){ f = cos(x);}
    template<typename T> static inline void der(const T& x, const T& f, T* d){ d[0]=-sin(x);}
  };

  /// Tangent
  template<>
  struct UnaryOperation<OP_TAN>{
  public:
    template<typename T> static inline void fcn(const T& x, T& f){ f = tan(x);}
    template<typename T> static inline void der(const T& x, const T& f, T* d){ d[0] = 1/square(cos(x));}
  };

  /// Arcus sine
  template<>
  struct UnaryOperation<OP_ASIN>{
  public:
    template<typename T> static inline void fcn(const T& x, T& f){ f = asin(x);}
    template<typename T> static inline void der(const T& x, const T& f, T* d){ d[0]=1/sqrt(1-x*x);}
  };

  /// Arcus cosine
  template<>
  struct UnaryOperation<OP_ACOS>{
  public:
    template<typename T> static inline void fcn(const T& x, T& f){ f = acos(x);}
    template<typename T> static inline void der(const T& x, const T& f, T* d){ d[0]=-1/sqrt(1-x*x);}
  };

  /// Arcus tangent
  template<>
  struct UnaryOperation<OP_ATAN>{
  public:
    template<typename T> static inline void fcn(const T& x, T& f){ f = atan(x);}
    template<typename T> static inline void der(const T& x, const T& f, T* d){ d[0] = 1/(1+x*x);}
  };

  /// Less than
  template<>
  struct BinaryOperation<OP_LT>{
  public:
    template<typename T> static inline void fcn(const T& x, const T& y, T& f){ f = x < y;}
    template<typename T> static inline void der(const T& x, const T& y, const T& f, T* d){ d[0]=d[1]=0;}
  };

  /// Less or equal to
  template<>
  struct BinaryOperation<OP_LE>{
  public:
    template<typename T> static inline void fcn(const T& x, const T& y, T& f){ f = x <= y;}
    template<typename T> static inline void der(const T& x, const T& y, const T& f, T* d){ d[0]=d[1]=0;}
  };

  /// Floor function
  template<>
  struct UnaryOperation<OP_FLOOR>{
  public:
    template<typename T> static inline void fcn(const T& x, T& f){ f = floor(x);}
    template<typename T> static inline void der(const T& x, const T& f, T* d){ d[0] = 0;}
  };

  /// Ceil function
  template<>
  struct UnaryOperation<OP_CEIL>{
  public:
    template<typename T> static inline void fcn(const T& x, T& f){ f = ceil(x);}
    template<typename T> static inline void der(const T& x, const T& f, T* d){ d[0] = 0;}
  };

  /// Equal to
  template<>
  struct BinaryOperation<OP_EQ>{
    template<typename T> static inline void fcn(const T& x, const T& y, T& f){ f = x==y;}
    template<typename T> static inline void der(const T& x, const T& y, const T& f, T* d){ d[0]=d[1]=0;}
  };

  /// Not equal to
  template<>
  struct BinaryOperation<OP_NE>{
    template<typename T> static inline void fcn(const T& x, const T& y, T& f){ f = x!=y;}
    template<typename T> static inline void der(const T& x, const T& y, const T& f, T* d){ d[0]=d[1]=0;}
  };

  /// Logical not
  template<>
  struct UnaryOperation<OP_NOT>{
  public:
    template<typename T> static inline void fcn(const T& x, T& f){ f = !x;}
    template<typename T> static inline void der(const T& x, const T& f, T* d){ d[0] = 0;}
  };

  /// Logical and
  template<>
  struct BinaryOperation<OP_AND>{
    template<typename T> static inline void fcn(const T& x, const T& y, T& f){ f = x && y;}
    template<typename T> static inline void der(const T& x, const T& y, const T& f, T* d){ d[0]=d[1]=0;}
  };

  /// Logical or
  template<>
  struct BinaryOperation<OP_OR>{
    template<typename T> static inline void fcn(const T& x, const T& y, T& f){ f = x || y;}
    template<typename T> static inline void der(const T& x, const T& y, const T& f, T* d){ d[0]=d[1]=0;}
  };

  /// Error function
  template<>
  struct UnaryOperation<OP_ERF>{
    template<typename T> static inline void fcn(const T& x, T& f){ f = erf(x);}
    template<typename T> static inline void der(const T& x, const T& f, T* d){ d[0] = (2/sqrt(M_PI))*exp(-x*x);}
  };

  /// Absolute value
  template<>
  struct UnaryOperation<OP_FABS>{
    template<typename T> static inline void fcn(const T& x, T& f){ f = fabs(x);}
    template<typename T> static inline void der(const T& x, const T& f, T* d){ d[0]=sign(x);}
  };

  /// Sign
  template<>
  struct UnaryOperation<OP_SIGN>{
    template<typename T> static inline void fcn(const T& x, T& f){ f = sign(x);}
    template<typename T> static inline void der(const T& x, const T& f, T* d){ d[0]=0;}
  };

  /// Minimum
  template<>
  struct BinaryOperation<OP_FMIN>{
    template<typename T> static inline void fcn(const T& x, const T& y, T& f){ f = fmin(x,y);}
    template<typename T> static inline void der(const T& x, const T& y, const T& f, T* d){ d[0]=x<=y; d[1]=!d[0];}
  };

  /// Maximum
  template<>
  struct BinaryOperation<OP_FMAX>{
    template<typename T> static inline void fcn(const T& x, const T& y, T& f){ f = fmax(x,y);}
    template<typename T> static inline void der(const T& x, const T& y, const T& f, T* d){ d[0]=x>=y; d[1]=!d[0];}
  };

  /// Elementwise inverse
  template<>
  struct UnaryOperation<OP_INV>{
    template<typename T> static inline void fcn(const T& x, T& f){ f = 1./x;}
    template<typename T> static inline void der(const T& x, const T& f, T* d){ d[0] = -f*f; }
  };

  /// Hyperbolic sine
  template<>
  struct UnaryOperation<OP_SINH>{
    template<typename T> static inline void fcn(const T& x, T& f){ f = sinh(x);}
    template<typename T> static inline void der(const T& x, const T& f, T* d){ d[0] = cosh(x); }
  };

  /// Hyperbolic cosine
  template<>
  struct UnaryOperation<OP_COSH>{
    template<typename T> static inline void fcn(const T& x, T& f){ f = cosh(x);}
    template<typename T> static inline void der(const T& x, const T& f, T* d){ d[0] = -sinh(x); }
  };

  /// Hyperbolic tangent
  template<>
  struct UnaryOperation<OP_TANH>{
    template<typename T> static inline void fcn(const T& x, T& f){ f = tanh(x);}
    template<typename T> static inline void der(const T& x, const T& f, T* d){ d[0] = 1-f*f; }
  };

  /// Inverse hyperbolic sine
  template<>
  struct UnaryOperation<OP_ASINH>{
    template<typename T> static inline void fcn(const T& x, T& f){ f = asinh(x);}
    template<typename T> static inline void der(const T& x, const T& f, T* d){ d[0] = 1/sqrt(1+x*x); }
  };

  /// Inverse hyperbolic cosine
  template<>
  struct UnaryOperation<OP_ACOSH>{
    template<typename T> static inline void fcn(const T& x, T& f){ f = acosh(x);}
    template<typename T> static inline void der(const T& x, const T& f, T* d){ d[0] = 1/sqrt(x-1)/sqrt(x+1); }
  };

  /// Inverse hyperbolic tangent
  template<>
  struct UnaryOperation<OP_ATANH>{
    template<typename T> static inline void fcn(const T& x, T& f){ f = atanh(x);}
    template<typename T> static inline void der(const T& x, const T& f, T* d){ d[0] = 1/(1-x*x); }
  };

  /// Inverse of error function
  template<>
  struct UnaryOperation<OP_ERFINV>{
    template<typename T> static inline void fcn(const T& x, T& f){ f = erfinv(x);}
    template<typename T> static inline void der(const T& x, const T& f, T* d){ d[0] = (sqrt(M_PI)/2)*exp(f*f); }
  };

  /// Identity operator with the side effect of printing
  template<>
  struct BinaryOperation<OP_PRINTME>{
    template<typename T> static inline void fcn(const T& x, const T& y, T& f){f = printme(x,y); }
    template<typename T> static inline void der(const T& x, const T& y, const T& f, T* d){ d[0]=1; d[1]=0;}
  };

  /// Arctan2
  template<>
  struct BinaryOperation<OP_ATAN2>{
  public:
    template<typename T> static inline void fcn(const T& x, const T& y, T& f){ f = atan2(x,y);}
    template<typename T> static inline void der(const T& x, const T& y, const T& f, T* d){ T t = x*x+y*y; d[0]=y/t; d[1]=-x/t;}
  };

  /// Conditional assignment
  template<>
  struct BinaryOperation<OP_IF_ELSE_ZERO>{
  public:
    template<typename T> static inline void fcn(const T& x, const T& y, T& f){ f = if_else_zero(x,y);}
    template<typename T> static inline void der(const T& x, const T& y, const T& f, T* d){ d[0]=0; d[1]=x;}
  };

  /// Inverse of error function
  template<>
  struct BinaryOperation<OP_LIFT>{
    template<typename T> static inline void fcn(const T& x, const T& y, T& f){ f = x;}
    template<typename T> static inline void der(const T& x, const T& y, const T& f, T* d){ d[0] = 1; d[1] = 0; }
  };

#endif // SWIG

} // namespace CasADi

#endif //CASADI_CALCULUS_HPP<|MERGE_RESOLUTION|>--- conflicted
+++ resolved
@@ -73,13 +73,6 @@
     // Solve linear system of equations
     OP_SOLVE,
   
-<<<<<<< HEAD
-  // Matrix transpose
-  OP_TRANSPOSE,
-
-  // Nonzero mapping
-  OP_MAPPING,
-=======
     // Matrix transpose
     OP_TRANSPOSE,
 
@@ -94,7 +87,6 @@
   
     // Submatrix assignment
     OP_SUBASSIGN,
->>>>>>> 4f623633
   
     // Nonzero reference
     OP_GETNONZEROS,
